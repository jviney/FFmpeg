--- conflicted
+++ resolved
@@ -1675,16 +1675,14 @@
             else if (start_code == COM)
                 mjpeg_decode_com(s);
 
-<<<<<<< HEAD
             ret = -1;
-=======
+
             if (!CONFIG_JPEGLS_DECODER &&
                 (start_code == SOF48 || start_code == LSE)) {
                 av_log(avctx, AV_LOG_ERROR, "JPEG-LS support not enabled.\n");
                 return AVERROR(ENOSYS);
             }
 
->>>>>>> aaeef7fa
             switch (start_code) {
             case SOI:
                 s->restart_interval = 0;
