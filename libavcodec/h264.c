/*
 * H.26L/H.264/AVC/JVT/14496-10/... decoder
 * Copyright (c) 2003 Michael Niedermayer <michaelni@gmx.at>
 *
 * This file is part of FFmpeg.
 *
 * FFmpeg is free software; you can redistribute it and/or
 * modify it under the terms of the GNU Lesser General Public
 * License as published by the Free Software Foundation; either
 * version 2.1 of the License, or (at your option) any later version.
 *
 * FFmpeg is distributed in the hope that it will be useful,
 * but WITHOUT ANY WARRANTY; without even the implied warranty of
 * MERCHANTABILITY or FITNESS FOR A PARTICULAR PURPOSE.  See the GNU
 * Lesser General Public License for more details.
 *
 * You should have received a copy of the GNU Lesser General Public
 * License along with FFmpeg; if not, write to the Free Software
 * Foundation, Inc., 51 Franklin Street, Fifth Floor, Boston, MA 02110-1301 USA
 */

/**
 * @file
 * H.264 / AVC / MPEG4 part10 codec.
 * @author Michael Niedermayer <michaelni@gmx.at>
 */

#define UNCHECKED_BITSTREAM_READER 1

#include "libavutil/avassert.h"
#include "libavutil/display.h"
#include "libavutil/imgutils.h"
#include "libavutil/opt.h"
#include "libavutil/stereo3d.h"
#include "libavutil/timer.h"
#include "internal.h"
#include "cabac.h"
#include "cabac_functions.h"
#include "error_resilience.h"
#include "avcodec.h"
#include "h264.h"
#include "h264data.h"
#include "h264chroma.h"
#include "h264_mvpred.h"
#include "golomb.h"
#include "mathops.h"
#include "me_cmp.h"
#include "mpegutils.h"
#include "rectangle.h"
#include "svq3.h"
#include "thread.h"
#include "vdpau_internal.h"

const uint16_t ff_h264_mb_sizes[4] = { 256, 384, 512, 768 };

int avpriv_h264_has_num_reorder_frames(AVCodecContext *avctx)
{
    H264Context *h = avctx->priv_data;
    return h ? h->sps.num_reorder_frames : 0;
}

static void h264_er_decode_mb(void *opaque, int ref, int mv_dir, int mv_type,
                              int (*mv)[2][4][2],
                              int mb_x, int mb_y, int mb_intra, int mb_skipped)
{
    H264Context *h = opaque;
    H264SliceContext *sl = &h->slice_ctx[0];

    h->mb_x  = mb_x;
    h->mb_y  = mb_y;
    sl->mb_xy = mb_x + mb_y * h->mb_stride;
    memset(sl->non_zero_count_cache, 0, sizeof(sl->non_zero_count_cache));
    av_assert1(ref >= 0);
    /* FIXME: It is possible albeit uncommon that slice references
     * differ between slices. We take the easy approach and ignore
     * it for now. If this turns out to have any relevance in
     * practice then correct remapping should be added. */
    if (ref >= sl->ref_count[0])
        ref = 0;
<<<<<<< HEAD
    if (!sl->ref_list[0][ref].f.data[0]) {
        av_log(h->avctx, AV_LOG_DEBUG, "Reference not available for error concealing\n");
        ref = 0;
    }
    if ((sl->ref_list[0][ref].reference&3) != 3) {
        av_log(h->avctx, AV_LOG_DEBUG, "Reference invalid\n");
        return;
    }
    fill_rectangle(&h->cur_pic.ref_index[0][4 * h->mb_xy],
=======
    fill_rectangle(&h->cur_pic.ref_index[0][4 * sl->mb_xy],
>>>>>>> 0edbe6fa
                   2, 2, 2, ref, 1);
    fill_rectangle(&sl->ref_cache[0][scan8[0]], 4, 4, 8, ref, 1);
    fill_rectangle(sl->mv_cache[0][scan8[0]], 4, 4, 8,
                   pack16to32((*mv)[0][0][0], (*mv)[0][0][1]), 4);
    h->mb_mbaff =
    h->mb_field_decoding_flag = 0;
    ff_h264_hl_decode_mb(h, &h->slice_ctx[0]);
}

void ff_h264_draw_horiz_band(H264Context *h, H264SliceContext *sl,
                             int y, int height)
{
    AVCodecContext *avctx = h->avctx;
    AVFrame *cur  = &h->cur_pic.f;
    AVFrame *last = sl->ref_list[0][0].f.data[0] ? &sl->ref_list[0][0].f : NULL;
    const AVPixFmtDescriptor *desc = av_pix_fmt_desc_get(avctx->pix_fmt);
    int vshift = desc->log2_chroma_h;
    const int field_pic = h->picture_structure != PICT_FRAME;
    if (field_pic) {
        height <<= 1;
        y      <<= 1;
    }

    height = FFMIN(height, avctx->height - y);

    if (field_pic && h->first_field && !(avctx->slice_flags & SLICE_FLAG_ALLOW_FIELD))
        return;

    if (avctx->draw_horiz_band) {
        AVFrame *src;
        int offset[AV_NUM_DATA_POINTERS];
        int i;

        if (cur->pict_type == AV_PICTURE_TYPE_B || h->low_delay ||
            (avctx->slice_flags & SLICE_FLAG_CODED_ORDER))
            src = cur;
        else if (last)
            src = last;
        else
            return;

        offset[0] = y * src->linesize[0];
        offset[1] =
        offset[2] = (y >> vshift) * src->linesize[1];
        for (i = 3; i < AV_NUM_DATA_POINTERS; i++)
            offset[i] = 0;

        emms_c();

        avctx->draw_horiz_band(avctx, src, offset,
                               y, h->picture_structure, height);
    }
}

/**
 * Check if the top & left blocks are available if needed and
 * change the dc mode so it only uses the available blocks.
 */
int ff_h264_check_intra4x4_pred_mode(H264Context *h, H264SliceContext *sl)
{
    static const int8_t top[12] = {
        -1, 0, LEFT_DC_PRED, -1, -1, -1, -1, -1, 0
    };
    static const int8_t left[12] = {
        0, -1, TOP_DC_PRED, 0, -1, -1, -1, 0, -1, DC_128_PRED
    };
    int i;

    if (!(sl->top_samples_available & 0x8000)) {
        for (i = 0; i < 4; i++) {
            int status = top[sl->intra4x4_pred_mode_cache[scan8[0] + i]];
            if (status < 0) {
                av_log(h->avctx, AV_LOG_ERROR,
                       "top block unavailable for requested intra4x4 mode %d at %d %d\n",
                       status, h->mb_x, h->mb_y);
                return AVERROR_INVALIDDATA;
            } else if (status) {
                sl->intra4x4_pred_mode_cache[scan8[0] + i] = status;
            }
        }
    }

    if ((sl->left_samples_available & 0x8888) != 0x8888) {
        static const int mask[4] = { 0x8000, 0x2000, 0x80, 0x20 };
        for (i = 0; i < 4; i++)
            if (!(sl->left_samples_available & mask[i])) {
                int status = left[sl->intra4x4_pred_mode_cache[scan8[0] + 8 * i]];
                if (status < 0) {
                    av_log(h->avctx, AV_LOG_ERROR,
                           "left block unavailable for requested intra4x4 mode %d at %d %d\n",
                           status, h->mb_x, h->mb_y);
                    return AVERROR_INVALIDDATA;
                } else if (status) {
                    sl->intra4x4_pred_mode_cache[scan8[0] + 8 * i] = status;
                }
            }
    }

    return 0;
} // FIXME cleanup like ff_h264_check_intra_pred_mode

/**
 * Check if the top & left blocks are available if needed and
 * change the dc mode so it only uses the available blocks.
 */
int ff_h264_check_intra_pred_mode(H264Context *h, H264SliceContext *sl,
                                  int mode, int is_chroma)
{
    static const int8_t top[4]  = { LEFT_DC_PRED8x8, 1, -1, -1 };
    static const int8_t left[5] = { TOP_DC_PRED8x8, -1,  2, -1, DC_128_PRED8x8 };

    if (mode > 3U) {
        av_log(h->avctx, AV_LOG_ERROR,
               "out of range intra chroma pred mode at %d %d\n",
               h->mb_x, h->mb_y);
        return AVERROR_INVALIDDATA;
    }

    if (!(sl->top_samples_available & 0x8000)) {
        mode = top[mode];
        if (mode < 0) {
            av_log(h->avctx, AV_LOG_ERROR,
                   "top block unavailable for requested intra mode at %d %d\n",
                   h->mb_x, h->mb_y);
            return AVERROR_INVALIDDATA;
        }
    }

    if ((sl->left_samples_available & 0x8080) != 0x8080) {
        mode = left[mode];
        if (mode < 0) {
            av_log(h->avctx, AV_LOG_ERROR,
                   "left block unavailable for requested intra mode at %d %d\n",
                   h->mb_x, h->mb_y);
            return AVERROR_INVALIDDATA;
        }
        if (is_chroma && (sl->left_samples_available & 0x8080)) {
            // mad cow disease mode, aka MBAFF + constrained_intra_pred
            mode = ALZHEIMER_DC_L0T_PRED8x8 +
                   (!(sl->left_samples_available & 0x8000)) +
                   2 * (mode == DC_128_PRED8x8);
        }
    }

    return mode;
}

const uint8_t *ff_h264_decode_nal(H264Context *h, const uint8_t *src,
                                  int *dst_length, int *consumed, int length)
{
    int i, si, di;
    uint8_t *dst;
    int bufidx;

    // src[0]&0x80; // forbidden bit
    h->nal_ref_idc   = src[0] >> 5;
    h->nal_unit_type = src[0] & 0x1F;

    src++;
    length--;

#define STARTCODE_TEST                                                  \
    if (i + 2 < length && src[i + 1] == 0 && src[i + 2] <= 3) {         \
        if (src[i + 2] != 3 && src[i + 2] != 0) {                       \
            /* startcode, so we must be past the end */                 \
            length = i;                                                 \
        }                                                               \
        break;                                                          \
    }

#if HAVE_FAST_UNALIGNED
#define FIND_FIRST_ZERO                                                 \
    if (i > 0 && !src[i])                                               \
        i--;                                                            \
    while (src[i])                                                      \
        i++

#if HAVE_FAST_64BIT
    for (i = 0; i + 1 < length; i += 9) {
        if (!((~AV_RN64A(src + i) &
               (AV_RN64A(src + i) - 0x0100010001000101ULL)) &
              0x8000800080008080ULL))
            continue;
        FIND_FIRST_ZERO;
        STARTCODE_TEST;
        i -= 7;
    }
#else
    for (i = 0; i + 1 < length; i += 5) {
        if (!((~AV_RN32A(src + i) &
               (AV_RN32A(src + i) - 0x01000101U)) &
              0x80008080U))
            continue;
        FIND_FIRST_ZERO;
        STARTCODE_TEST;
        i -= 3;
    }
#endif
#else
    for (i = 0; i + 1 < length; i += 2) {
        if (src[i])
            continue;
        if (i > 0 && src[i - 1] == 0)
            i--;
        STARTCODE_TEST;
    }
#endif

    // use second escape buffer for inter data
    bufidx = h->nal_unit_type == NAL_DPC ? 1 : 0;

    av_fast_padded_malloc(&h->rbsp_buffer[bufidx], &h->rbsp_buffer_size[bufidx], length+MAX_MBPAIR_SIZE);
    dst = h->rbsp_buffer[bufidx];

    if (!dst)
        return NULL;

    if(i>=length-1){ //no escaped 0
        *dst_length= length;
        *consumed= length+1; //+1 for the header
        if(h->avctx->flags2 & CODEC_FLAG2_FAST){
            return src;
        }else{
            memcpy(dst, src, length);
            return dst;
        }
    }

    memcpy(dst, src, i);
    si = di = i;
    while (si + 2 < length) {
        // remove escapes (very rare 1:2^22)
        if (src[si + 2] > 3) {
            dst[di++] = src[si++];
            dst[di++] = src[si++];
        } else if (src[si] == 0 && src[si + 1] == 0 && src[si + 2] != 0) {
            if (src[si + 2] == 3) { // escape
                dst[di++]  = 0;
                dst[di++]  = 0;
                si        += 3;
                continue;
            } else // next start code
                goto nsc;
        }

        dst[di++] = src[si++];
    }
    while (si < length)
        dst[di++] = src[si++];

nsc:
    memset(dst + di, 0, FF_INPUT_BUFFER_PADDING_SIZE);

    *dst_length = di;
    *consumed   = si + 1; // +1 for the header
    /* FIXME store exact number of bits in the getbitcontext
     * (it is needed for decoding) */
    return dst;
}

/**
 * Identify the exact end of the bitstream
 * @return the length of the trailing, or 0 if damaged
 */
static int decode_rbsp_trailing(H264Context *h, const uint8_t *src)
{
    int v = *src;
    int r;

    tprintf(h->avctx, "rbsp trailing %X\n", v);

    for (r = 1; r < 9; r++) {
        if (v & 1)
            return r;
        v >>= 1;
    }
    return 0;
}

void ff_h264_free_tables(H264Context *h, int free_rbsp)
{
    int i;
    H264Context *hx;

    av_freep(&h->intra4x4_pred_mode);
    av_freep(&h->chroma_pred_mode_table);
    av_freep(&h->cbp_table);
    av_freep(&h->mvd_table[0]);
    av_freep(&h->mvd_table[1]);
    av_freep(&h->direct_table);
    av_freep(&h->non_zero_count);
    av_freep(&h->slice_table_base);
    h->slice_table = NULL;
    av_freep(&h->list_counts);

    av_freep(&h->mb2b_xy);
    av_freep(&h->mb2br_xy);

    av_buffer_pool_uninit(&h->qscale_table_pool);
    av_buffer_pool_uninit(&h->mb_type_pool);
    av_buffer_pool_uninit(&h->motion_val_pool);
    av_buffer_pool_uninit(&h->ref_index_pool);

    if (free_rbsp && h->DPB) {
        for (i = 0; i < H264_MAX_PICTURE_COUNT; i++)
            ff_h264_unref_picture(h, &h->DPB[i]);
        memset(h->delayed_pic, 0, sizeof(h->delayed_pic));
        av_freep(&h->DPB);
    } else if (h->DPB) {
        for (i = 0; i < H264_MAX_PICTURE_COUNT; i++)
            h->DPB[i].needs_realloc = 1;
    }

    h->cur_pic_ptr = NULL;

    for (i = 0; i < H264_MAX_THREADS; i++) {
        hx = h->thread_context[i];
        if (!hx)
            continue;
        av_freep(&hx->top_borders[1]);
        av_freep(&hx->top_borders[0]);
        av_freep(&hx->bipred_scratchpad);
        av_freep(&hx->edge_emu_buffer);
        av_freep(&hx->dc_val_base);
        av_freep(&hx->er.mb_index2xy);
        av_freep(&hx->er.error_status_table);
        av_freep(&hx->er.er_temp_buffer);
        av_freep(&hx->er.mbintra_table);
        av_freep(&hx->er.mbskip_table);

        if (free_rbsp) {
            av_freep(&hx->rbsp_buffer[1]);
            av_freep(&hx->rbsp_buffer[0]);
            hx->rbsp_buffer_size[0] = 0;
            hx->rbsp_buffer_size[1] = 0;
        }
        if (i)
            av_freep(&h->thread_context[i]);
    }
}

int ff_h264_alloc_tables(H264Context *h)
{
    const int big_mb_num = h->mb_stride * (h->mb_height + 1);
    const int row_mb_num = 2*h->mb_stride*FFMAX(h->avctx->thread_count, 1);
    int x, y, i;

    FF_ALLOCZ_ARRAY_OR_GOTO(h->avctx, h->intra4x4_pred_mode,
                      row_mb_num, 8 * sizeof(uint8_t), fail)
    h->slice_ctx[0].intra4x4_pred_mode = h->intra4x4_pred_mode;

    FF_ALLOCZ_OR_GOTO(h->avctx, h->non_zero_count,
                      big_mb_num * 48 * sizeof(uint8_t), fail)
    FF_ALLOCZ_OR_GOTO(h->avctx, h->slice_table_base,
                      (big_mb_num + h->mb_stride) * sizeof(*h->slice_table_base), fail)
    FF_ALLOCZ_OR_GOTO(h->avctx, h->cbp_table,
                      big_mb_num * sizeof(uint16_t), fail)
    FF_ALLOCZ_OR_GOTO(h->avctx, h->chroma_pred_mode_table,
                      big_mb_num * sizeof(uint8_t), fail)
    FF_ALLOCZ_ARRAY_OR_GOTO(h->avctx, h->mvd_table[0],
                      row_mb_num, 16 * sizeof(uint8_t), fail);
    FF_ALLOCZ_ARRAY_OR_GOTO(h->avctx, h->mvd_table[1],
                      row_mb_num, 16 * sizeof(uint8_t), fail);
    h->slice_ctx[0].mvd_table[0] = h->mvd_table[0];
    h->slice_ctx[0].mvd_table[1] = h->mvd_table[1];

    FF_ALLOCZ_OR_GOTO(h->avctx, h->direct_table,
                      4 * big_mb_num * sizeof(uint8_t), fail);
    FF_ALLOCZ_OR_GOTO(h->avctx, h->list_counts,
                      big_mb_num * sizeof(uint8_t), fail)

    memset(h->slice_table_base, -1,
           (big_mb_num + h->mb_stride) * sizeof(*h->slice_table_base));
    h->slice_table = h->slice_table_base + h->mb_stride * 2 + 1;

    FF_ALLOCZ_OR_GOTO(h->avctx, h->mb2b_xy,
                      big_mb_num * sizeof(uint32_t), fail);
    FF_ALLOCZ_OR_GOTO(h->avctx, h->mb2br_xy,
                      big_mb_num * sizeof(uint32_t), fail);
    for (y = 0; y < h->mb_height; y++)
        for (x = 0; x < h->mb_width; x++) {
            const int mb_xy = x + y * h->mb_stride;
            const int b_xy  = 4 * x + 4 * y * h->b_stride;

            h->mb2b_xy[mb_xy]  = b_xy;
            h->mb2br_xy[mb_xy] = 8 * (FMO ? mb_xy : (mb_xy % (2 * h->mb_stride)));
        }

    if (!h->dequant4_coeff[0])
        ff_h264_init_dequant_tables(h);

    if (!h->DPB) {
        h->DPB = av_mallocz_array(H264_MAX_PICTURE_COUNT, sizeof(*h->DPB));
        if (!h->DPB)
            goto fail;
        for (i = 0; i < H264_MAX_PICTURE_COUNT; i++)
            av_frame_unref(&h->DPB[i].f);
        av_frame_unref(&h->cur_pic.f);
    }

    return 0;

fail:
    ff_h264_free_tables(h, 1);
    return AVERROR(ENOMEM);
}

/**
 * Init context
 * Allocate buffers which are not shared amongst multiple threads.
 */
int ff_h264_context_init(H264Context *h)
{
    ERContext *er = &h->er;
    int mb_array_size = h->mb_height * h->mb_stride;
    int y_size  = (2 * h->mb_width + 1) * (2 * h->mb_height + 1);
    int c_size  = h->mb_stride * (h->mb_height + 1);
    int yc_size = y_size + 2   * c_size;
    int x, y, i;

    FF_ALLOCZ_ARRAY_OR_GOTO(h->avctx, h->top_borders[0],
                      h->mb_width, 16 * 3 * sizeof(uint8_t) * 2, fail)
    FF_ALLOCZ_ARRAY_OR_GOTO(h->avctx, h->top_borders[1],
                      h->mb_width, 16 * 3 * sizeof(uint8_t) * 2, fail)

    for (i = 0; i < h->nb_slice_ctx; i++) {
        h->slice_ctx[i].ref_cache[0][scan8[5]  + 1] =
        h->slice_ctx[i].ref_cache[0][scan8[7]  + 1] =
        h->slice_ctx[i].ref_cache[0][scan8[13] + 1] =
        h->slice_ctx[i].ref_cache[1][scan8[5]  + 1] =
        h->slice_ctx[i].ref_cache[1][scan8[7]  + 1] =
        h->slice_ctx[i].ref_cache[1][scan8[13] + 1] = PART_NOT_AVAILABLE;
    }

    if (CONFIG_ERROR_RESILIENCE) {
        /* init ER */
        er->avctx          = h->avctx;
        er->decode_mb      = h264_er_decode_mb;
        er->opaque         = h;
        er->quarter_sample = 1;

        er->mb_num      = h->mb_num;
        er->mb_width    = h->mb_width;
        er->mb_height   = h->mb_height;
        er->mb_stride   = h->mb_stride;
        er->b8_stride   = h->mb_width * 2 + 1;

        // error resilience code looks cleaner with this
        FF_ALLOCZ_OR_GOTO(h->avctx, er->mb_index2xy,
                          (h->mb_num + 1) * sizeof(int), fail);

        for (y = 0; y < h->mb_height; y++)
            for (x = 0; x < h->mb_width; x++)
                er->mb_index2xy[x + y * h->mb_width] = x + y * h->mb_stride;

        er->mb_index2xy[h->mb_height * h->mb_width] = (h->mb_height - 1) *
                                                      h->mb_stride + h->mb_width;

        FF_ALLOCZ_OR_GOTO(h->avctx, er->error_status_table,
                          mb_array_size * sizeof(uint8_t), fail);

        FF_ALLOC_OR_GOTO(h->avctx, er->mbintra_table, mb_array_size, fail);
        memset(er->mbintra_table, 1, mb_array_size);

        FF_ALLOCZ_OR_GOTO(h->avctx, er->mbskip_table, mb_array_size + 2, fail);

        FF_ALLOC_OR_GOTO(h->avctx, er->er_temp_buffer,
                         h->mb_height * h->mb_stride, fail);

        FF_ALLOCZ_OR_GOTO(h->avctx, h->dc_val_base,
                          yc_size * sizeof(int16_t), fail);
        er->dc_val[0] = h->dc_val_base + h->mb_width * 2 + 2;
        er->dc_val[1] = h->dc_val_base + y_size + h->mb_stride + 1;
        er->dc_val[2] = er->dc_val[1] + c_size;
        for (i = 0; i < yc_size; i++)
            h->dc_val_base[i] = 1024;
    }

    return 0;

fail:
    return AVERROR(ENOMEM); // ff_h264_free_tables will clean up for us
}

static int decode_nal_units(H264Context *h, const uint8_t *buf, int buf_size,
                            int parse_extradata);

int ff_h264_decode_extradata(H264Context *h, const uint8_t *buf, int size)
{
    AVCodecContext *avctx = h->avctx;
    int ret;

    if (!buf || size <= 0)
        return -1;

    if (buf[0] == 1) {
        int i, cnt, nalsize;
        const unsigned char *p = buf;

        h->is_avc = 1;

        if (size < 7) {
            av_log(avctx, AV_LOG_ERROR,
                   "avcC %d too short\n", size);
            return AVERROR_INVALIDDATA;
        }
        /* sps and pps in the avcC always have length coded with 2 bytes,
         * so put a fake nal_length_size = 2 while parsing them */
        h->nal_length_size = 2;
        // Decode sps from avcC
        cnt = *(p + 5) & 0x1f; // Number of sps
        p  += 6;
        for (i = 0; i < cnt; i++) {
            nalsize = AV_RB16(p) + 2;
            if(nalsize > size - (p-buf))
                return AVERROR_INVALIDDATA;
            ret = decode_nal_units(h, p, nalsize, 1);
            if (ret < 0) {
                av_log(avctx, AV_LOG_ERROR,
                       "Decoding sps %d from avcC failed\n", i);
                return ret;
            }
            p += nalsize;
        }
        // Decode pps from avcC
        cnt = *(p++); // Number of pps
        for (i = 0; i < cnt; i++) {
            nalsize = AV_RB16(p) + 2;
            if(nalsize > size - (p-buf))
                return AVERROR_INVALIDDATA;
            ret = decode_nal_units(h, p, nalsize, 1);
            if (ret < 0) {
                av_log(avctx, AV_LOG_ERROR,
                       "Decoding pps %d from avcC failed\n", i);
                return ret;
            }
            p += nalsize;
        }
        // Store right nal length size that will be used to parse all other nals
        h->nal_length_size = (buf[4] & 0x03) + 1;
    } else {
        h->is_avc = 0;
        ret = decode_nal_units(h, buf, size, 1);
        if (ret < 0)
            return ret;
    }
    return size;
}

av_cold int ff_h264_decode_init(AVCodecContext *avctx)
{
    H264Context *h = avctx->priv_data;
    int i;
    int ret;

    h->avctx = avctx;

    h->bit_depth_luma    = 8;
    h->chroma_format_idc = 1;

    h->avctx->bits_per_raw_sample = 8;
    h->cur_chroma_format_idc = 1;

    ff_h264dsp_init(&h->h264dsp, 8, 1);
    av_assert0(h->sps.bit_depth_chroma == 0);
    ff_h264chroma_init(&h->h264chroma, h->sps.bit_depth_chroma);
    ff_h264qpel_init(&h->h264qpel, 8);
    ff_h264_pred_init(&h->hpc, h->avctx->codec_id, 8, 1);

    h->dequant_coeff_pps = -1;
    h->current_sps_id = -1;

    /* needed so that IDCT permutation is known early */
    ff_videodsp_init(&h->vdsp, 8);

    memset(h->pps.scaling_matrix4, 16, 6 * 16 * sizeof(uint8_t));
    memset(h->pps.scaling_matrix8, 16, 2 * 64 * sizeof(uint8_t));

    h->picture_structure   = PICT_FRAME;
    h->slice_context_count = 1;
    h->workaround_bugs     = avctx->workaround_bugs;
    h->flags               = avctx->flags;

    /* set defaults */
    // s->decode_mb = ff_h263_decode_mb;
    if (!avctx->has_b_frames)
        h->low_delay = 1;

    avctx->chroma_sample_location = AVCHROMA_LOC_LEFT;

    ff_h264_decode_init_vlc();

    ff_init_cabac_states();

    h->pixel_shift        = 0;
    h->sps.bit_depth_luma = avctx->bits_per_raw_sample = 8;

    h->nb_slice_ctx = (avctx->active_thread_type & FF_THREAD_SLICE) ?  H264_MAX_THREADS : 1;
    h->slice_ctx = av_mallocz_array(h->nb_slice_ctx, sizeof(*h->slice_ctx));
    if (!h->slice_ctx) {
        h->nb_slice_ctx = 0;
        return AVERROR(ENOMEM);
    }

    h->thread_context[0] = h;
    for (i = 0; i < h->nb_slice_ctx; i++)
        h->slice_ctx[i].h264 = h->thread_context[0];

    h->outputed_poc      = h->next_outputed_poc = INT_MIN;
    for (i = 0; i < MAX_DELAYED_PIC_COUNT; i++)
        h->last_pocs[i] = INT_MIN;
    h->prev_poc_msb = 1 << 16;
    h->prev_frame_num = -1;
    h->x264_build   = -1;
    h->sei_fpa.frame_packing_arrangement_cancel_flag = -1;
    ff_h264_reset_sei(h);
    if (avctx->codec_id == AV_CODEC_ID_H264) {
        if (avctx->ticks_per_frame == 1) {
            if(h->avctx->time_base.den < INT_MAX/2) {
                h->avctx->time_base.den *= 2;
            } else
                h->avctx->time_base.num /= 2;
        }
        avctx->ticks_per_frame = 2;
    }

    if (avctx->extradata_size > 0 && avctx->extradata) {
        ret = ff_h264_decode_extradata(h, avctx->extradata, avctx->extradata_size);
        if (ret < 0) {
            ff_h264_free_context(h);
            return ret;
        }
    }

    if (h->sps.bitstream_restriction_flag &&
        h->avctx->has_b_frames < h->sps.num_reorder_frames) {
        h->avctx->has_b_frames = h->sps.num_reorder_frames;
        h->low_delay           = 0;
    }

    avctx->internal->allocate_progress = 1;

    ff_h264_flush_change(h);

    return 0;
}

static int decode_init_thread_copy(AVCodecContext *avctx)
{
    H264Context *h = avctx->priv_data;
    int i;

    if (!avctx->internal->is_copy)
        return 0;
    memset(h->sps_buffers, 0, sizeof(h->sps_buffers));
    memset(h->pps_buffers, 0, sizeof(h->pps_buffers));

    h->nb_slice_ctx = (avctx->active_thread_type & FF_THREAD_SLICE) ?  H264_MAX_THREADS : 1;
    h->slice_ctx = av_mallocz_array(h->nb_slice_ctx, sizeof(*h->slice_ctx));
    if (!h->slice_ctx) {
        h->nb_slice_ctx = 0;
        return AVERROR(ENOMEM);
    }

    for (i = 0; i < h->nb_slice_ctx; i++)
        h->slice_ctx[i].h264 = h;

    h->avctx               = avctx;
    h->rbsp_buffer[0]      = NULL;
    h->rbsp_buffer[1]      = NULL;
    h->rbsp_buffer_size[0] = 0;
    h->rbsp_buffer_size[1] = 0;
    h->context_initialized = 0;

    return 0;
}

/**
 * Run setup operations that must be run after slice header decoding.
 * This includes finding the next displayed frame.
 *
 * @param h h264 master context
 * @param setup_finished enough NALs have been read that we can call
 * ff_thread_finish_setup()
 */
static void decode_postinit(H264Context *h, int setup_finished)
{
    H264Picture *out = h->cur_pic_ptr;
    H264Picture *cur = h->cur_pic_ptr;
    int i, pics, out_of_order, out_idx;

    h->cur_pic_ptr->f.pict_type = h->pict_type;

    if (h->next_output_pic)
        return;

    if (cur->field_poc[0] == INT_MAX || cur->field_poc[1] == INT_MAX) {
        /* FIXME: if we have two PAFF fields in one packet, we can't start
         * the next thread here. If we have one field per packet, we can.
         * The check in decode_nal_units() is not good enough to find this
         * yet, so we assume the worst for now. */
        // if (setup_finished)
        //    ff_thread_finish_setup(h->avctx);
        if (cur->field_poc[0] == INT_MAX && cur->field_poc[1] == INT_MAX)
            return;
        if (h->avctx->hwaccel || h->missing_fields <=1)
            return;
    }

    cur->f.interlaced_frame = 0;
    cur->f.repeat_pict      = 0;

    /* Signal interlacing information externally. */
    /* Prioritize picture timing SEI information over used
     * decoding process if it exists. */

    if (h->sps.pic_struct_present_flag) {
        switch (h->sei_pic_struct) {
        case SEI_PIC_STRUCT_FRAME:
            break;
        case SEI_PIC_STRUCT_TOP_FIELD:
        case SEI_PIC_STRUCT_BOTTOM_FIELD:
            cur->f.interlaced_frame = 1;
            break;
        case SEI_PIC_STRUCT_TOP_BOTTOM:
        case SEI_PIC_STRUCT_BOTTOM_TOP:
            if (FIELD_OR_MBAFF_PICTURE(h))
                cur->f.interlaced_frame = 1;
            else
                // try to flag soft telecine progressive
                cur->f.interlaced_frame = h->prev_interlaced_frame;
            break;
        case SEI_PIC_STRUCT_TOP_BOTTOM_TOP:
        case SEI_PIC_STRUCT_BOTTOM_TOP_BOTTOM:
            /* Signal the possibility of telecined film externally
             * (pic_struct 5,6). From these hints, let the applications
             * decide if they apply deinterlacing. */
            cur->f.repeat_pict = 1;
            break;
        case SEI_PIC_STRUCT_FRAME_DOUBLING:
            cur->f.repeat_pict = 2;
            break;
        case SEI_PIC_STRUCT_FRAME_TRIPLING:
            cur->f.repeat_pict = 4;
            break;
        }

        if ((h->sei_ct_type & 3) &&
            h->sei_pic_struct <= SEI_PIC_STRUCT_BOTTOM_TOP)
            cur->f.interlaced_frame = (h->sei_ct_type & (1 << 1)) != 0;
    } else {
        /* Derive interlacing flag from used decoding process. */
        cur->f.interlaced_frame = FIELD_OR_MBAFF_PICTURE(h);
    }
    h->prev_interlaced_frame = cur->f.interlaced_frame;

    if (cur->field_poc[0] != cur->field_poc[1]) {
        /* Derive top_field_first from field pocs. */
        cur->f.top_field_first = cur->field_poc[0] < cur->field_poc[1];
    } else {
        if (cur->f.interlaced_frame || h->sps.pic_struct_present_flag) {
            /* Use picture timing SEI information. Even if it is a
             * information of a past frame, better than nothing. */
            if (h->sei_pic_struct == SEI_PIC_STRUCT_TOP_BOTTOM ||
                h->sei_pic_struct == SEI_PIC_STRUCT_TOP_BOTTOM_TOP)
                cur->f.top_field_first = 1;
            else
                cur->f.top_field_first = 0;
        } else {
            /* Most likely progressive */
            cur->f.top_field_first = 0;
        }
    }

    if (h->sei_frame_packing_present &&
        h->frame_packing_arrangement_type >= 0 &&
        h->frame_packing_arrangement_type <= 6 &&
        h->content_interpretation_type > 0 &&
        h->content_interpretation_type < 3) {
        AVStereo3D *stereo = av_stereo3d_create_side_data(&cur->f);
        if (stereo) {
        switch (h->frame_packing_arrangement_type) {
        case 0:
            stereo->type = AV_STEREO3D_CHECKERBOARD;
            break;
        case 1:
            stereo->type = AV_STEREO3D_COLUMNS;
            break;
        case 2:
            stereo->type = AV_STEREO3D_LINES;
            break;
        case 3:
            if (h->quincunx_subsampling)
                stereo->type = AV_STEREO3D_SIDEBYSIDE_QUINCUNX;
            else
                stereo->type = AV_STEREO3D_SIDEBYSIDE;
            break;
        case 4:
            stereo->type = AV_STEREO3D_TOPBOTTOM;
            break;
        case 5:
            stereo->type = AV_STEREO3D_FRAMESEQUENCE;
            break;
        case 6:
            stereo->type = AV_STEREO3D_2D;
            break;
        }

        if (h->content_interpretation_type == 2)
            stereo->flags = AV_STEREO3D_FLAG_INVERT;
        }
    }

    if (h->sei_display_orientation_present &&
        (h->sei_anticlockwise_rotation || h->sei_hflip || h->sei_vflip)) {
        double angle = h->sei_anticlockwise_rotation * 360 / (double) (1 << 16);
        AVFrameSideData *rotation = av_frame_new_side_data(&cur->f,
                                                           AV_FRAME_DATA_DISPLAYMATRIX,
                                                           sizeof(int32_t) * 9);
        if (rotation) {
            av_display_rotation_set((int32_t *)rotation->data, angle);
            av_display_matrix_flip((int32_t *)rotation->data,
                                   h->sei_hflip, h->sei_vflip);
        }
    }

    cur->mmco_reset = h->mmco_reset;
    h->mmco_reset = 0;

    // FIXME do something with unavailable reference frames

    /* Sort B-frames into display order */

    if (h->sps.bitstream_restriction_flag &&
        h->avctx->has_b_frames < h->sps.num_reorder_frames) {
        h->avctx->has_b_frames = h->sps.num_reorder_frames;
        h->low_delay           = 0;
    }

    if (h->avctx->strict_std_compliance >= FF_COMPLIANCE_STRICT &&
        !h->sps.bitstream_restriction_flag) {
        h->avctx->has_b_frames = MAX_DELAYED_PIC_COUNT - 1;
        h->low_delay           = 0;
    }

    for (i = 0; 1; i++) {
        if(i == MAX_DELAYED_PIC_COUNT || cur->poc < h->last_pocs[i]){
            if(i)
                h->last_pocs[i-1] = cur->poc;
            break;
        } else if(i) {
            h->last_pocs[i-1]= h->last_pocs[i];
        }
    }
    out_of_order = MAX_DELAYED_PIC_COUNT - i;
    if(   cur->f.pict_type == AV_PICTURE_TYPE_B
       || (h->last_pocs[MAX_DELAYED_PIC_COUNT-2] > INT_MIN && h->last_pocs[MAX_DELAYED_PIC_COUNT-1] - h->last_pocs[MAX_DELAYED_PIC_COUNT-2] > 2))
        out_of_order = FFMAX(out_of_order, 1);
    if (out_of_order == MAX_DELAYED_PIC_COUNT) {
        av_log(h->avctx, AV_LOG_VERBOSE, "Invalid POC %d<%d\n", cur->poc, h->last_pocs[0]);
        for (i = 1; i < MAX_DELAYED_PIC_COUNT; i++)
            h->last_pocs[i] = INT_MIN;
        h->last_pocs[0] = cur->poc;
        cur->mmco_reset = 1;
    } else if(h->avctx->has_b_frames < out_of_order && !h->sps.bitstream_restriction_flag){
        av_log(h->avctx, AV_LOG_VERBOSE, "Increasing reorder buffer to %d\n", out_of_order);
        h->avctx->has_b_frames = out_of_order;
        h->low_delay = 0;
    }

    pics = 0;
    while (h->delayed_pic[pics])
        pics++;

    av_assert0(pics <= MAX_DELAYED_PIC_COUNT);

    h->delayed_pic[pics++] = cur;
    if (cur->reference == 0)
        cur->reference = DELAYED_PIC_REF;

    out     = h->delayed_pic[0];
    out_idx = 0;
    for (i = 1; h->delayed_pic[i] &&
                !h->delayed_pic[i]->f.key_frame &&
                !h->delayed_pic[i]->mmco_reset;
         i++)
        if (h->delayed_pic[i]->poc < out->poc) {
            out     = h->delayed_pic[i];
            out_idx = i;
        }
    if (h->avctx->has_b_frames == 0 &&
        (h->delayed_pic[0]->f.key_frame || h->delayed_pic[0]->mmco_reset))
        h->next_outputed_poc = INT_MIN;
    out_of_order = out->poc < h->next_outputed_poc;

    if (out_of_order || pics > h->avctx->has_b_frames) {
        out->reference &= ~DELAYED_PIC_REF;
        // for frame threading, the owner must be the second field's thread or
        // else the first thread can release the picture and reuse it unsafely
        for (i = out_idx; h->delayed_pic[i]; i++)
            h->delayed_pic[i] = h->delayed_pic[i + 1];
    }
    if (!out_of_order && pics > h->avctx->has_b_frames) {
        h->next_output_pic = out;
        if (out_idx == 0 && h->delayed_pic[0] && (h->delayed_pic[0]->f.key_frame || h->delayed_pic[0]->mmco_reset)) {
            h->next_outputed_poc = INT_MIN;
        } else
            h->next_outputed_poc = out->poc;
    } else {
        av_log(h->avctx, AV_LOG_DEBUG, "no picture %s\n", out_of_order ? "ooo" : "");
    }

    if (h->next_output_pic) {
        if (h->next_output_pic->recovered) {
            // We have reached an recovery point and all frames after it in
            // display order are "recovered".
            h->frame_recovered |= FRAME_RECOVERED_SEI;
        }
        h->next_output_pic->recovered |= !!(h->frame_recovered & FRAME_RECOVERED_SEI);
    }

    if (setup_finished && !h->avctx->hwaccel)
        ff_thread_finish_setup(h->avctx);
}

int ff_pred_weight_table(H264Context *h, H264SliceContext *sl)
{
    int list, i;
    int luma_def, chroma_def;

    sl->use_weight             = 0;
    sl->use_weight_chroma      = 0;
    sl->luma_log2_weight_denom = get_ue_golomb(&h->gb);
    if (h->sps.chroma_format_idc)
        sl->chroma_log2_weight_denom = get_ue_golomb(&h->gb);

    if (sl->luma_log2_weight_denom > 7U) {
        av_log(h->avctx, AV_LOG_ERROR, "luma_log2_weight_denom %d is out of range\n", sl->luma_log2_weight_denom);
        sl->luma_log2_weight_denom = 0;
    }
    if (sl->chroma_log2_weight_denom > 7U) {
        av_log(h->avctx, AV_LOG_ERROR, "chroma_log2_weight_denom %d is out of range\n", sl->chroma_log2_weight_denom);
        sl->chroma_log2_weight_denom = 0;
    }

    luma_def   = 1 << sl->luma_log2_weight_denom;
    chroma_def = 1 << sl->chroma_log2_weight_denom;

    for (list = 0; list < 2; list++) {
        sl->luma_weight_flag[list]   = 0;
        sl->chroma_weight_flag[list] = 0;
        for (i = 0; i < sl->ref_count[list]; i++) {
            int luma_weight_flag, chroma_weight_flag;

            luma_weight_flag = get_bits1(&h->gb);
            if (luma_weight_flag) {
                sl->luma_weight[i][list][0] = get_se_golomb(&h->gb);
                sl->luma_weight[i][list][1] = get_se_golomb(&h->gb);
                if (sl->luma_weight[i][list][0] != luma_def ||
                    sl->luma_weight[i][list][1] != 0) {
                    sl->use_weight             = 1;
                    sl->luma_weight_flag[list] = 1;
                }
            } else {
                sl->luma_weight[i][list][0] = luma_def;
                sl->luma_weight[i][list][1] = 0;
            }

            if (h->sps.chroma_format_idc) {
                chroma_weight_flag = get_bits1(&h->gb);
                if (chroma_weight_flag) {
                    int j;
                    for (j = 0; j < 2; j++) {
                        sl->chroma_weight[i][list][j][0] = get_se_golomb(&h->gb);
                        sl->chroma_weight[i][list][j][1] = get_se_golomb(&h->gb);
                        if (sl->chroma_weight[i][list][j][0] != chroma_def ||
                            sl->chroma_weight[i][list][j][1] != 0) {
                            sl->use_weight_chroma        = 1;
                            sl->chroma_weight_flag[list] = 1;
                        }
                    }
                } else {
                    int j;
                    for (j = 0; j < 2; j++) {
                        sl->chroma_weight[i][list][j][0] = chroma_def;
                        sl->chroma_weight[i][list][j][1] = 0;
                    }
                }
            }
        }
        if (sl->slice_type_nos != AV_PICTURE_TYPE_B)
            break;
    }
    sl->use_weight = sl->use_weight || sl->use_weight_chroma;
    return 0;
}

/**
 * instantaneous decoder refresh.
 */
static void idr(H264Context *h)
{
    int i;
    ff_h264_remove_all_refs(h);
    h->prev_frame_num        =
    h->prev_frame_num_offset = 0;
    h->prev_poc_msb          = 1<<16;
    h->prev_poc_lsb          = 0;
    for (i = 0; i < MAX_DELAYED_PIC_COUNT; i++)
        h->last_pocs[i] = INT_MIN;
}

/* forget old pics after a seek */
void ff_h264_flush_change(H264Context *h)
{
    int i, j;

    h->outputed_poc          = h->next_outputed_poc = INT_MIN;
    h->prev_interlaced_frame = 1;
    idr(h);

    h->prev_frame_num = -1;
    if (h->cur_pic_ptr) {
        h->cur_pic_ptr->reference = 0;
        for (j=i=0; h->delayed_pic[i]; i++)
            if (h->delayed_pic[i] != h->cur_pic_ptr)
                h->delayed_pic[j++] = h->delayed_pic[i];
        h->delayed_pic[j] = NULL;
    }
    ff_h264_unref_picture(h, &h->last_pic_for_ec);

    h->first_field = 0;
    ff_h264_reset_sei(h);
    h->recovery_frame = -1;
    h->frame_recovered = 0;
    h->current_slice = 0;
    h->mmco_reset = 1;
    for (i = 0; i < h->nb_slice_ctx; i++)
        h->slice_ctx[i].list_count = 0;
}

/* forget old pics after a seek */
static void flush_dpb(AVCodecContext *avctx)
{
    H264Context *h = avctx->priv_data;
    int i;

    memset(h->delayed_pic, 0, sizeof(h->delayed_pic));

    ff_h264_flush_change(h);

    if (h->DPB)
        for (i = 0; i < H264_MAX_PICTURE_COUNT; i++)
            ff_h264_unref_picture(h, &h->DPB[i]);
    h->cur_pic_ptr = NULL;
    ff_h264_unref_picture(h, &h->cur_pic);

    h->mb_x = h->mb_y = 0;

    ff_h264_free_tables(h, 1);
    h->context_initialized = 0;
}

int ff_init_poc(H264Context *h, int pic_field_poc[2], int *pic_poc)
{
    const int max_frame_num = 1 << h->sps.log2_max_frame_num;
    int field_poc[2];

    h->frame_num_offset = h->prev_frame_num_offset;
    if (h->frame_num < h->prev_frame_num)
        h->frame_num_offset += max_frame_num;

    if (h->sps.poc_type == 0) {
        const int max_poc_lsb = 1 << h->sps.log2_max_poc_lsb;

        if (h->poc_lsb < h->prev_poc_lsb &&
            h->prev_poc_lsb - h->poc_lsb >= max_poc_lsb / 2)
            h->poc_msb = h->prev_poc_msb + max_poc_lsb;
        else if (h->poc_lsb > h->prev_poc_lsb &&
                 h->prev_poc_lsb - h->poc_lsb < -max_poc_lsb / 2)
            h->poc_msb = h->prev_poc_msb - max_poc_lsb;
        else
            h->poc_msb = h->prev_poc_msb;
        field_poc[0] =
        field_poc[1] = h->poc_msb + h->poc_lsb;
        if (h->picture_structure == PICT_FRAME)
            field_poc[1] += h->delta_poc_bottom;
    } else if (h->sps.poc_type == 1) {
        int abs_frame_num, expected_delta_per_poc_cycle, expectedpoc;
        int i;

        if (h->sps.poc_cycle_length != 0)
            abs_frame_num = h->frame_num_offset + h->frame_num;
        else
            abs_frame_num = 0;

        if (h->nal_ref_idc == 0 && abs_frame_num > 0)
            abs_frame_num--;

        expected_delta_per_poc_cycle = 0;
        for (i = 0; i < h->sps.poc_cycle_length; i++)
            // FIXME integrate during sps parse
            expected_delta_per_poc_cycle += h->sps.offset_for_ref_frame[i];

        if (abs_frame_num > 0) {
            int poc_cycle_cnt          = (abs_frame_num - 1) / h->sps.poc_cycle_length;
            int frame_num_in_poc_cycle = (abs_frame_num - 1) % h->sps.poc_cycle_length;

            expectedpoc = poc_cycle_cnt * expected_delta_per_poc_cycle;
            for (i = 0; i <= frame_num_in_poc_cycle; i++)
                expectedpoc = expectedpoc + h->sps.offset_for_ref_frame[i];
        } else
            expectedpoc = 0;

        if (h->nal_ref_idc == 0)
            expectedpoc = expectedpoc + h->sps.offset_for_non_ref_pic;

        field_poc[0] = expectedpoc + h->delta_poc[0];
        field_poc[1] = field_poc[0] + h->sps.offset_for_top_to_bottom_field;

        if (h->picture_structure == PICT_FRAME)
            field_poc[1] += h->delta_poc[1];
    } else {
        int poc = 2 * (h->frame_num_offset + h->frame_num);

        if (!h->nal_ref_idc)
            poc--;

        field_poc[0] = poc;
        field_poc[1] = poc;
    }

    if (h->picture_structure != PICT_BOTTOM_FIELD)
        pic_field_poc[0] = field_poc[0];
    if (h->picture_structure != PICT_TOP_FIELD)
        pic_field_poc[1] = field_poc[1];
    *pic_poc = FFMIN(pic_field_poc[0], pic_field_poc[1]);

    return 0;
}

/**
 * Compute profile from profile_idc and constraint_set?_flags.
 *
 * @param sps SPS
 *
 * @return profile as defined by FF_PROFILE_H264_*
 */
int ff_h264_get_profile(SPS *sps)
{
    int profile = sps->profile_idc;

    switch (sps->profile_idc) {
    case FF_PROFILE_H264_BASELINE:
        // constraint_set1_flag set to 1
        profile |= (sps->constraint_set_flags & 1 << 1) ? FF_PROFILE_H264_CONSTRAINED : 0;
        break;
    case FF_PROFILE_H264_HIGH_10:
    case FF_PROFILE_H264_HIGH_422:
    case FF_PROFILE_H264_HIGH_444_PREDICTIVE:
        // constraint_set3_flag set to 1
        profile |= (sps->constraint_set_flags & 1 << 3) ? FF_PROFILE_H264_INTRA : 0;
        break;
    }

    return profile;
}

int ff_h264_set_parameter_from_sps(H264Context *h)
{
    if (h->flags & CODEC_FLAG_LOW_DELAY ||
        (h->sps.bitstream_restriction_flag &&
         !h->sps.num_reorder_frames)) {
        if (h->avctx->has_b_frames > 1 || h->delayed_pic[0])
            av_log(h->avctx, AV_LOG_WARNING, "Delayed frames seen. "
                   "Reenabling low delay requires a codec flush.\n");
        else
            h->low_delay = 1;
    }

    if (h->avctx->has_b_frames < 2)
        h->avctx->has_b_frames = !h->low_delay;

    if (h->avctx->bits_per_raw_sample != h->sps.bit_depth_luma ||
        h->cur_chroma_format_idc      != h->sps.chroma_format_idc) {
        if (h->avctx->codec &&
            h->avctx->codec->capabilities & CODEC_CAP_HWACCEL_VDPAU &&
            (h->sps.bit_depth_luma != 8 || h->sps.chroma_format_idc > 1)) {
            av_log(h->avctx, AV_LOG_ERROR,
                   "VDPAU decoding does not support video colorspace.\n");
            return AVERROR_INVALIDDATA;
        }
        if (h->sps.bit_depth_luma >= 8 && h->sps.bit_depth_luma <= 14 &&
            h->sps.bit_depth_luma != 11 && h->sps.bit_depth_luma != 13) {
            h->avctx->bits_per_raw_sample = h->sps.bit_depth_luma;
            h->cur_chroma_format_idc      = h->sps.chroma_format_idc;
            h->pixel_shift                = h->sps.bit_depth_luma > 8;

            ff_h264dsp_init(&h->h264dsp, h->sps.bit_depth_luma,
                            h->sps.chroma_format_idc);
            ff_h264chroma_init(&h->h264chroma, h->sps.bit_depth_chroma);
            ff_h264qpel_init(&h->h264qpel, h->sps.bit_depth_luma);
            ff_h264_pred_init(&h->hpc, h->avctx->codec_id, h->sps.bit_depth_luma,
                              h->sps.chroma_format_idc);

            ff_videodsp_init(&h->vdsp, h->sps.bit_depth_luma);
        } else {
            av_log(h->avctx, AV_LOG_ERROR, "Unsupported bit depth %d\n",
                   h->sps.bit_depth_luma);
            return AVERROR_INVALIDDATA;
        }
    }
    return 0;
}

int ff_set_ref_count(H264Context *h, H264SliceContext *sl)
{
    int ref_count[2], list_count;
    int num_ref_idx_active_override_flag;

    // set defaults, might be overridden a few lines later
    ref_count[0] = h->pps.ref_count[0];
    ref_count[1] = h->pps.ref_count[1];

    if (sl->slice_type_nos != AV_PICTURE_TYPE_I) {
        unsigned max[2];
        max[0] = max[1] = h->picture_structure == PICT_FRAME ? 15 : 31;

        if (sl->slice_type_nos == AV_PICTURE_TYPE_B)
            sl->direct_spatial_mv_pred = get_bits1(&h->gb);
        num_ref_idx_active_override_flag = get_bits1(&h->gb);

        if (num_ref_idx_active_override_flag) {
            ref_count[0] = get_ue_golomb(&h->gb) + 1;
            if (sl->slice_type_nos == AV_PICTURE_TYPE_B) {
                ref_count[1] = get_ue_golomb(&h->gb) + 1;
            } else
                // full range is spec-ok in this case, even for frames
                ref_count[1] = 1;
        }

        if (ref_count[0]-1 > max[0] || ref_count[1]-1 > max[1]){
            av_log(h->avctx, AV_LOG_ERROR, "reference overflow %u > %u or %u > %u\n", ref_count[0]-1, max[0], ref_count[1]-1, max[1]);
            sl->ref_count[0] = sl->ref_count[1] = 0;
            sl->list_count   = 0;
            return AVERROR_INVALIDDATA;
        }

        if (sl->slice_type_nos == AV_PICTURE_TYPE_B)
            list_count = 2;
        else
            list_count = 1;
    } else {
        list_count   = 0;
        ref_count[0] = ref_count[1] = 0;
    }

    if (list_count   != sl->list_count   ||
        ref_count[0] != sl->ref_count[0] ||
        ref_count[1] != sl->ref_count[1]) {
        sl->ref_count[0] = ref_count[0];
        sl->ref_count[1] = ref_count[1];
        sl->list_count   = list_count;
        return 1;
    }

    return 0;
}

static const uint8_t start_code[] = { 0x00, 0x00, 0x01 };

static int get_bit_length(H264Context *h, const uint8_t *buf,
                          const uint8_t *ptr, int dst_length,
                          int i, int next_avc)
{
    if ((h->workaround_bugs & FF_BUG_AUTODETECT) && i + 3 < next_avc &&
        buf[i]     == 0x00 && buf[i + 1] == 0x00 &&
        buf[i + 2] == 0x01 && buf[i + 3] == 0xE0)
        h->workaround_bugs |= FF_BUG_TRUNCATED;

    if (!(h->workaround_bugs & FF_BUG_TRUNCATED))
        while (dst_length > 0 && ptr[dst_length - 1] == 0)
            dst_length--;

    if (!dst_length)
        return 0;

    return 8 * dst_length - decode_rbsp_trailing(h, ptr + dst_length - 1);
}

static int get_last_needed_nal(H264Context *h, const uint8_t *buf, int buf_size)
{
    int next_avc    = h->is_avc ? 0 : buf_size;
    int nal_index   = 0;
    int buf_index   = 0;
    int nals_needed = 0;
    int first_slice = 0;

    while(1) {
        int nalsize = 0;
        int dst_length, bit_length, consumed;
        const uint8_t *ptr;

        if (buf_index >= next_avc) {
            nalsize = get_avc_nalsize(h, buf, buf_size, &buf_index);
            if (nalsize < 0)
                break;
            next_avc = buf_index + nalsize;
        } else {
            buf_index = find_start_code(buf, buf_size, buf_index, next_avc);
            if (buf_index >= buf_size)
                break;
            if (buf_index >= next_avc)
                continue;
        }

        ptr = ff_h264_decode_nal(h, buf + buf_index, &dst_length, &consumed,
                                 next_avc - buf_index);

        if (!ptr || dst_length < 0)
            return AVERROR_INVALIDDATA;

        buf_index += consumed;

        bit_length = get_bit_length(h, buf, ptr, dst_length,
                                    buf_index, next_avc);
        nal_index++;

        /* packets can sometimes contain multiple PPS/SPS,
         * e.g. two PAFF field pictures in one packet, or a demuxer
         * which splits NALs strangely if so, when frame threading we
         * can't start the next thread until we've read all of them */
        switch (h->nal_unit_type) {
        case NAL_SPS:
        case NAL_PPS:
            nals_needed = nal_index;
            break;
        case NAL_DPA:
        case NAL_IDR_SLICE:
        case NAL_SLICE:
            init_get_bits(&h->gb, ptr, bit_length);
            if (!get_ue_golomb(&h->gb) ||
                !first_slice ||
                first_slice != h->nal_unit_type)
                nals_needed = nal_index;
            if (!first_slice)
                first_slice = h->nal_unit_type;
        }
    }

    return nals_needed;
}

static int decode_nal_units(H264Context *h, const uint8_t *buf, int buf_size,
                            int parse_extradata)
{
    AVCodecContext *const avctx = h->avctx;
    H264Context *hx; ///< thread context
    H264SliceContext *sl;
    int buf_index;
    unsigned context_count;
    int next_avc;
    int nals_needed = 0; ///< number of NALs that need decoding before the next frame thread starts
    int nal_index;
    int idr_cleared=0;
    int ret = 0;

    h->nal_unit_type= 0;

    if(!h->slice_context_count)
         h->slice_context_count= 1;
    h->max_contexts = h->slice_context_count;
    if (!(avctx->flags2 & CODEC_FLAG2_CHUNKS)) {
        h->current_slice = 0;
        if (!h->first_field)
            h->cur_pic_ptr = NULL;
        ff_h264_reset_sei(h);
    }

    if (h->nal_length_size == 4) {
        if (buf_size > 8 && AV_RB32(buf) == 1 && AV_RB32(buf+5) > (unsigned)buf_size) {
            h->is_avc = 0;
        }else if(buf_size > 3 && AV_RB32(buf) > 1 && AV_RB32(buf) <= (unsigned)buf_size)
            h->is_avc = 1;
    }

    if (avctx->active_thread_type & FF_THREAD_FRAME)
        nals_needed = get_last_needed_nal(h, buf, buf_size);

    {
        buf_index     = 0;
        context_count = 0;
        next_avc      = h->is_avc ? 0 : buf_size;
        nal_index     = 0;
        for (;;) {
            int consumed;
            int dst_length;
            int bit_length;
            const uint8_t *ptr;
            int nalsize = 0;
            int err;

            if (buf_index >= next_avc) {
                nalsize = get_avc_nalsize(h, buf, buf_size, &buf_index);
                if (nalsize < 0)
                    break;
                next_avc = buf_index + nalsize;
            } else {
                buf_index = find_start_code(buf, buf_size, buf_index, next_avc);
                if (buf_index >= buf_size)
                    break;
                if (buf_index >= next_avc)
                    continue;
            }

            hx = h->thread_context[context_count];
            sl = &h->slice_ctx[context_count];

            ptr = ff_h264_decode_nal(hx, buf + buf_index, &dst_length,
                                     &consumed, next_avc - buf_index);
            if (!ptr || dst_length < 0) {
                ret = -1;
                goto end;
            }

            bit_length = get_bit_length(h, buf, ptr, dst_length,
                                        buf_index + consumed, next_avc);

            if (h->avctx->debug & FF_DEBUG_STARTCODE)
                av_log(h->avctx, AV_LOG_DEBUG,
                       "NAL %d/%d at %d/%d length %d\n",
                       hx->nal_unit_type, hx->nal_ref_idc, buf_index, buf_size, dst_length);

            if (h->is_avc && (nalsize != consumed) && nalsize)
                av_log(h->avctx, AV_LOG_DEBUG,
                       "AVC: Consumed only %d bytes instead of %d\n",
                       consumed, nalsize);

            buf_index += consumed;
            nal_index++;

            if (avctx->skip_frame >= AVDISCARD_NONREF &&
                h->nal_ref_idc == 0 &&
                h->nal_unit_type != NAL_SEI)
                continue;

again:
            if (   (!(avctx->active_thread_type & FF_THREAD_FRAME) || nals_needed >= nal_index)
                && !h->current_slice)
                h->au_pps_id = -1;
            /* Ignore per frame NAL unit type during extradata
             * parsing. Decoding slices is not possible in codec init
             * with frame-mt */
            if (parse_extradata) {
                switch (hx->nal_unit_type) {
                case NAL_IDR_SLICE:
                case NAL_SLICE:
                case NAL_DPA:
                case NAL_DPB:
                case NAL_DPC:
                    av_log(h->avctx, AV_LOG_WARNING,
                           "Ignoring NAL %d in global header/extradata\n",
                           hx->nal_unit_type);
                    // fall through to next case
                case NAL_AUXILIARY_SLICE:
                    hx->nal_unit_type = NAL_FF_IGNORE;
                }
            }

            err = 0;

            switch (hx->nal_unit_type) {
            case NAL_IDR_SLICE:
                if ((ptr[0] & 0xFC) == 0x98) {
                    av_log(h->avctx, AV_LOG_ERROR, "Invalid inter IDR frame\n");
                    h->next_outputed_poc = INT_MIN;
                    ret = -1;
                    goto end;
                }
                if (h->nal_unit_type != NAL_IDR_SLICE) {
                    av_log(h->avctx, AV_LOG_ERROR,
                           "Invalid mix of idr and non-idr slices\n");
                    ret = -1;
                    goto end;
                }
                if(!idr_cleared)
                    idr(h); // FIXME ensure we don't lose some frames if there is reordering
                idr_cleared = 1;
                h->has_recovery_point = 1;
            case NAL_SLICE:
                init_get_bits(&hx->gb, ptr, bit_length);
                hx->intra_gb_ptr      =
                hx->inter_gb_ptr      = &hx->gb;

                if ((err = ff_h264_decode_slice_header(hx, sl, h)))
                    break;

                if (h->sei_recovery_frame_cnt >= 0) {
                    if (h->frame_num != h->sei_recovery_frame_cnt || sl->slice_type_nos != AV_PICTURE_TYPE_I)
                        h->valid_recovery_point = 1;

                    if (   h->recovery_frame < 0
                        || ((h->recovery_frame - h->frame_num) & ((1 << h->sps.log2_max_frame_num)-1)) > h->sei_recovery_frame_cnt) {
                        h->recovery_frame = (h->frame_num + h->sei_recovery_frame_cnt) &
                                            ((1 << h->sps.log2_max_frame_num) - 1);

                        if (!h->valid_recovery_point)
                            h->recovery_frame = h->frame_num;
                    }
                }

                h->cur_pic_ptr->f.key_frame |=
                    (hx->nal_unit_type == NAL_IDR_SLICE);

                if (hx->nal_unit_type == NAL_IDR_SLICE ||
                    h->recovery_frame == h->frame_num) {
                    h->recovery_frame         = -1;
                    h->cur_pic_ptr->recovered = 1;
                }
                // If we have an IDR, all frames after it in decoded order are
                // "recovered".
                if (hx->nal_unit_type == NAL_IDR_SLICE)
                    h->frame_recovered |= FRAME_RECOVERED_IDR;
                h->frame_recovered |= 3*!!(avctx->flags2 & CODEC_FLAG2_SHOW_ALL);
                h->frame_recovered |= 3*!!(avctx->flags & CODEC_FLAG_OUTPUT_CORRUPT);
#if 1
                h->cur_pic_ptr->recovered |= h->frame_recovered;
#else
                h->cur_pic_ptr->recovered |= !!(h->frame_recovered & FRAME_RECOVERED_IDR);
#endif

                if (h->current_slice == 1) {
                    if (!(avctx->flags2 & CODEC_FLAG2_CHUNKS))
                        decode_postinit(h, nal_index >= nals_needed);

                    if (h->avctx->hwaccel &&
                        (ret = h->avctx->hwaccel->start_frame(h->avctx, NULL, 0)) < 0)
                        return ret;
                    if (CONFIG_H264_VDPAU_DECODER &&
                        h->avctx->codec->capabilities & CODEC_CAP_HWACCEL_VDPAU)
                        ff_vdpau_h264_picture_start(h);
                }

                if (sl->redundant_pic_count == 0) {
                    if (avctx->hwaccel) {
                        ret = avctx->hwaccel->decode_slice(avctx,
                                                           &buf[buf_index - consumed],
                                                           consumed);
                        if (ret < 0)
                            return ret;
                    } else if (CONFIG_H264_VDPAU_DECODER &&
                               h->avctx->codec->capabilities & CODEC_CAP_HWACCEL_VDPAU) {
                        ff_vdpau_add_data_chunk(h->cur_pic_ptr->f.data[0],
                                                start_code,
                                                sizeof(start_code));
                        ff_vdpau_add_data_chunk(h->cur_pic_ptr->f.data[0],
                                                &buf[buf_index - consumed],
                                                consumed);
                    } else
                        context_count++;
                }
                break;
            case NAL_DPA:
            case NAL_DPB:
            case NAL_DPC:
                avpriv_request_sample(avctx, "data partitioning");
                ret = AVERROR(ENOSYS);
                goto end;
                break;
            case NAL_SEI:
                init_get_bits(&h->gb, ptr, bit_length);
                ret = ff_h264_decode_sei(h);
                if (ret < 0 && (h->avctx->err_recognition & AV_EF_EXPLODE))
                    goto end;
                break;
            case NAL_SPS:
                init_get_bits(&h->gb, ptr, bit_length);
                if (ff_h264_decode_seq_parameter_set(h) < 0 && (h->is_avc ? nalsize : 1)) {
                    av_log(h->avctx, AV_LOG_DEBUG,
                           "SPS decoding failure, trying again with the complete NAL\n");
                    if (h->is_avc)
                        av_assert0(next_avc - buf_index + consumed == nalsize);
                    if ((next_avc - buf_index + consumed - 1) >= INT_MAX/8)
                        break;
                    init_get_bits(&h->gb, &buf[buf_index + 1 - consumed],
                                  8*(next_avc - buf_index + consumed - 1));
                    ff_h264_decode_seq_parameter_set(h);
                }

                break;
            case NAL_PPS:
                init_get_bits(&h->gb, ptr, bit_length);
                ret = ff_h264_decode_picture_parameter_set(h, bit_length);
                if (ret < 0 && (h->avctx->err_recognition & AV_EF_EXPLODE))
                    goto end;
                break;
            case NAL_AUD:
            case NAL_END_SEQUENCE:
            case NAL_END_STREAM:
            case NAL_FILLER_DATA:
            case NAL_SPS_EXT:
            case NAL_AUXILIARY_SLICE:
                break;
            case NAL_FF_IGNORE:
                break;
            default:
                av_log(avctx, AV_LOG_DEBUG, "Unknown NAL code: %d (%d bits)\n",
                       hx->nal_unit_type, bit_length);
            }

            if (context_count == h->max_contexts) {
                ret = ff_h264_execute_decode_slices(h, context_count);
                if (ret < 0 && (h->avctx->err_recognition & AV_EF_EXPLODE))
                    goto end;
                context_count = 0;
            }

            if (err < 0 || err == SLICE_SKIPED) {
                if (err < 0)
                    av_log(h->avctx, AV_LOG_ERROR, "decode_slice_header error\n");
                sl->ref_count[0] = sl->ref_count[1] = sl->list_count = 0;
            } else if (err == SLICE_SINGLETHREAD) {
                /* Slice could not be decoded in parallel mode, copy down
                 * NAL unit stuff to context 0 and restart. Note that
                 * rbsp_buffer is not transferred, but since we no longer
                 * run in parallel mode this should not be an issue. */
                h->nal_unit_type = hx->nal_unit_type;
                h->nal_ref_idc   = hx->nal_ref_idc;
                hx               = h;
                sl               = &h->slice_ctx[0];
                goto again;
            }
        }
    }
    if (context_count) {
        ret = ff_h264_execute_decode_slices(h, context_count);
        if (ret < 0 && (h->avctx->err_recognition & AV_EF_EXPLODE))
            goto end;
    }

    ret = 0;
end:
    /* clean up */
    if (h->cur_pic_ptr && !h->droppable) {
        ff_thread_report_progress(&h->cur_pic_ptr->tf, INT_MAX,
                                  h->picture_structure == PICT_BOTTOM_FIELD);
    }

    return (ret < 0) ? ret : buf_index;
}

/**
 * Return the number of bytes consumed for building the current frame.
 */
static int get_consumed_bytes(int pos, int buf_size)
{
    if (pos == 0)
        pos = 1;        // avoid infinite loops (I doubt that is needed but...)
    if (pos + 10 > buf_size)
        pos = buf_size; // oops ;)

    return pos;
}

static int output_frame(H264Context *h, AVFrame *dst, H264Picture *srcp)
{
    AVFrame *src = &srcp->f;
    const AVPixFmtDescriptor *desc = av_pix_fmt_desc_get(src->format);
    int i;
    int ret = av_frame_ref(dst, src);
    if (ret < 0)
        return ret;

    av_dict_set(&dst->metadata, "stereo_mode", ff_h264_sei_stereo_mode(h), 0);

    if (srcp->sei_recovery_frame_cnt == 0)
        dst->key_frame = 1;
    if (!srcp->crop)
        return 0;

    for (i = 0; i < desc->nb_components; i++) {
        int hshift = (i > 0) ? desc->log2_chroma_w : 0;
        int vshift = (i > 0) ? desc->log2_chroma_h : 0;
        int off    = ((srcp->crop_left >> hshift) << h->pixel_shift) +
                      (srcp->crop_top  >> vshift) * dst->linesize[i];
        dst->data[i] += off;
    }
    return 0;
}

static int is_extra(const uint8_t *buf, int buf_size)
{
    int cnt= buf[5]&0x1f;
    const uint8_t *p= buf+6;
    while(cnt--){
        int nalsize= AV_RB16(p) + 2;
        if(nalsize > buf_size - (p-buf) || p[2]!=0x67)
            return 0;
        p += nalsize;
    }
    cnt = *(p++);
    if(!cnt)
        return 0;
    while(cnt--){
        int nalsize= AV_RB16(p) + 2;
        if(nalsize > buf_size - (p-buf) || p[2]!=0x68)
            return 0;
        p += nalsize;
    }
    return 1;
}

static int h264_decode_frame(AVCodecContext *avctx, void *data,
                             int *got_frame, AVPacket *avpkt)
{
    const uint8_t *buf = avpkt->data;
    int buf_size       = avpkt->size;
    H264Context *h     = avctx->priv_data;
    AVFrame *pict      = data;
    int buf_index      = 0;
    H264Picture *out;
    int i, out_idx;
    int ret;

    h->flags = avctx->flags;

    ff_h264_unref_picture(h, &h->last_pic_for_ec);

    /* end of stream, output what is still in the buffers */
    if (buf_size == 0) {
 out:

        h->cur_pic_ptr = NULL;
        h->first_field = 0;

        // FIXME factorize this with the output code below
        out     = h->delayed_pic[0];
        out_idx = 0;
        for (i = 1;
             h->delayed_pic[i] &&
             !h->delayed_pic[i]->f.key_frame &&
             !h->delayed_pic[i]->mmco_reset;
             i++)
            if (h->delayed_pic[i]->poc < out->poc) {
                out     = h->delayed_pic[i];
                out_idx = i;
            }

        for (i = out_idx; h->delayed_pic[i]; i++)
            h->delayed_pic[i] = h->delayed_pic[i + 1];

        if (out) {
            out->reference &= ~DELAYED_PIC_REF;
            ret = output_frame(h, pict, out);
            if (ret < 0)
                return ret;
            *got_frame = 1;
        }

        return buf_index;
    }
    if (h->is_avc && av_packet_get_side_data(avpkt, AV_PKT_DATA_NEW_EXTRADATA, NULL)) {
        int side_size;
        uint8_t *side = av_packet_get_side_data(avpkt, AV_PKT_DATA_NEW_EXTRADATA, &side_size);
        if (is_extra(side, side_size))
            ff_h264_decode_extradata(h, side, side_size);
    }
    if(h->is_avc && buf_size >= 9 && buf[0]==1 && buf[2]==0 && (buf[4]&0xFC)==0xFC && (buf[5]&0x1F) && buf[8]==0x67){
        if (is_extra(buf, buf_size))
            return ff_h264_decode_extradata(h, buf, buf_size);
    }

    buf_index = decode_nal_units(h, buf, buf_size, 0);
    if (buf_index < 0)
        return AVERROR_INVALIDDATA;

    if (!h->cur_pic_ptr && h->nal_unit_type == NAL_END_SEQUENCE) {
        av_assert0(buf_index <= buf_size);
        goto out;
    }

    if (!(avctx->flags2 & CODEC_FLAG2_CHUNKS) && !h->cur_pic_ptr) {
        if (avctx->skip_frame >= AVDISCARD_NONREF ||
            buf_size >= 4 && !memcmp("Q264", buf, 4))
            return buf_size;
        av_log(avctx, AV_LOG_ERROR, "no frame!\n");
        return AVERROR_INVALIDDATA;
    }

    if (!(avctx->flags2 & CODEC_FLAG2_CHUNKS) ||
        (h->mb_y >= h->mb_height && h->mb_height)) {
        if (avctx->flags2 & CODEC_FLAG2_CHUNKS)
            decode_postinit(h, 1);

        ff_h264_field_end(h, &h->slice_ctx[0], 0);

        /* Wait for second field. */
        *got_frame = 0;
        if (h->next_output_pic && (
                                   h->next_output_pic->recovered)) {
            if (!h->next_output_pic->recovered)
                h->next_output_pic->f.flags |= AV_FRAME_FLAG_CORRUPT;

            if (!h->avctx->hwaccel &&
                 (h->next_output_pic->field_poc[0] == INT_MAX ||
                  h->next_output_pic->field_poc[1] == INT_MAX)
            ) {
                int p;
                AVFrame *f = &h->next_output_pic->f;
                int field = h->next_output_pic->field_poc[0] == INT_MAX;
                uint8_t *dst_data[4];
                int linesizes[4];
                const uint8_t *src_data[4];

                av_log(h->avctx, AV_LOG_DEBUG, "Duplicating field %d to fill missing\n", field);

                for (p = 0; p<4; p++) {
                    dst_data[p] = f->data[p] + (field^1)*f->linesize[p];
                    src_data[p] = f->data[p] +  field   *f->linesize[p];
                    linesizes[p] = 2*f->linesize[p];
                }

                av_image_copy(dst_data, linesizes, src_data, linesizes,
                              f->format, f->width, f->height>>1);
            }

            ret = output_frame(h, pict, h->next_output_pic);
            if (ret < 0)
                return ret;
            *got_frame = 1;
            if (CONFIG_MPEGVIDEO) {
                ff_print_debug_info2(h->avctx, pict, h->er.mbskip_table,
                                    h->next_output_pic->mb_type,
                                    h->next_output_pic->qscale_table,
                                    h->next_output_pic->motion_val,
                                    &h->low_delay,
                                    h->mb_width, h->mb_height, h->mb_stride, 1);
            }
        }
    }

    av_assert0(pict->buf[0] || !*got_frame);

    ff_h264_unref_picture(h, &h->last_pic_for_ec);

    return get_consumed_bytes(buf_index, buf_size);
}

av_cold void ff_h264_free_context(H264Context *h)
{
    int i;

    ff_h264_free_tables(h, 1); // FIXME cleanup init stuff perhaps

    av_freep(&h->slice_ctx);
    h->nb_slice_ctx = 0;

    for (i = 0; i < MAX_SPS_COUNT; i++)
        av_freep(h->sps_buffers + i);

    for (i = 0; i < MAX_PPS_COUNT; i++)
        av_freep(h->pps_buffers + i);
}

static av_cold int h264_decode_end(AVCodecContext *avctx)
{
    H264Context *h = avctx->priv_data;

    ff_h264_remove_all_refs(h);
    ff_h264_free_context(h);

    ff_h264_unref_picture(h, &h->cur_pic);
    ff_h264_unref_picture(h, &h->last_pic_for_ec);

    return 0;
}

static const AVProfile profiles[] = {
    { FF_PROFILE_H264_BASELINE,             "Baseline"              },
    { FF_PROFILE_H264_CONSTRAINED_BASELINE, "Constrained Baseline"  },
    { FF_PROFILE_H264_MAIN,                 "Main"                  },
    { FF_PROFILE_H264_EXTENDED,             "Extended"              },
    { FF_PROFILE_H264_HIGH,                 "High"                  },
    { FF_PROFILE_H264_HIGH_10,              "High 10"               },
    { FF_PROFILE_H264_HIGH_10_INTRA,        "High 10 Intra"         },
    { FF_PROFILE_H264_HIGH_422,             "High 4:2:2"            },
    { FF_PROFILE_H264_HIGH_422_INTRA,       "High 4:2:2 Intra"      },
    { FF_PROFILE_H264_HIGH_444,             "High 4:4:4"            },
    { FF_PROFILE_H264_HIGH_444_PREDICTIVE,  "High 4:4:4 Predictive" },
    { FF_PROFILE_H264_HIGH_444_INTRA,       "High 4:4:4 Intra"      },
    { FF_PROFILE_H264_CAVLC_444,            "CAVLC 4:4:4"           },
    { FF_PROFILE_UNKNOWN },
};

static const AVOption h264_options[] = {
    {"is_avc", "is avc", offsetof(H264Context, is_avc), FF_OPT_TYPE_INT, {.i64 = 0}, 0, 1, 0},
    {"nal_length_size", "nal_length_size", offsetof(H264Context, nal_length_size), FF_OPT_TYPE_INT, {.i64 = 0}, 0, 4, 0},
    {NULL}
};

static const AVClass h264_class = {
    .class_name = "H264 Decoder",
    .item_name  = av_default_item_name,
    .option     = h264_options,
    .version    = LIBAVUTIL_VERSION_INT,
};

AVCodec ff_h264_decoder = {
    .name                  = "h264",
    .long_name             = NULL_IF_CONFIG_SMALL("H.264 / AVC / MPEG-4 AVC / MPEG-4 part 10"),
    .type                  = AVMEDIA_TYPE_VIDEO,
    .id                    = AV_CODEC_ID_H264,
    .priv_data_size        = sizeof(H264Context),
    .init                  = ff_h264_decode_init,
    .close                 = h264_decode_end,
    .decode                = h264_decode_frame,
    .capabilities          = /*CODEC_CAP_DRAW_HORIZ_BAND |*/ CODEC_CAP_DR1 |
                             CODEC_CAP_DELAY | CODEC_CAP_SLICE_THREADS |
                             CODEC_CAP_FRAME_THREADS,
    .flush                 = flush_dpb,
    .init_thread_copy      = ONLY_IF_THREADS_ENABLED(decode_init_thread_copy),
    .update_thread_context = ONLY_IF_THREADS_ENABLED(ff_h264_update_thread_context),
    .profiles              = NULL_IF_CONFIG_SMALL(profiles),
    .priv_class            = &h264_class,
};

#if CONFIG_H264_VDPAU_DECODER
static const AVClass h264_vdpau_class = {
    .class_name = "H264 VDPAU Decoder",
    .item_name  = av_default_item_name,
    .option     = h264_options,
    .version    = LIBAVUTIL_VERSION_INT,
};

AVCodec ff_h264_vdpau_decoder = {
    .name           = "h264_vdpau",
    .long_name      = NULL_IF_CONFIG_SMALL("H.264 / AVC / MPEG-4 AVC / MPEG-4 part 10 (VDPAU acceleration)"),
    .type           = AVMEDIA_TYPE_VIDEO,
    .id             = AV_CODEC_ID_H264,
    .priv_data_size = sizeof(H264Context),
    .init           = ff_h264_decode_init,
    .close          = h264_decode_end,
    .decode         = h264_decode_frame,
    .capabilities   = CODEC_CAP_DR1 | CODEC_CAP_DELAY | CODEC_CAP_HWACCEL_VDPAU,
    .flush          = flush_dpb,
    .pix_fmts       = (const enum AVPixelFormat[]) { AV_PIX_FMT_VDPAU_H264,
                                                     AV_PIX_FMT_NONE},
    .profiles       = NULL_IF_CONFIG_SMALL(profiles),
    .priv_class     = &h264_vdpau_class,
};
#endif<|MERGE_RESOLUTION|>--- conflicted
+++ resolved
@@ -77,7 +77,6 @@
      * practice then correct remapping should be added. */
     if (ref >= sl->ref_count[0])
         ref = 0;
-<<<<<<< HEAD
     if (!sl->ref_list[0][ref].f.data[0]) {
         av_log(h->avctx, AV_LOG_DEBUG, "Reference not available for error concealing\n");
         ref = 0;
@@ -86,10 +85,7 @@
         av_log(h->avctx, AV_LOG_DEBUG, "Reference invalid\n");
         return;
     }
-    fill_rectangle(&h->cur_pic.ref_index[0][4 * h->mb_xy],
-=======
     fill_rectangle(&h->cur_pic.ref_index[0][4 * sl->mb_xy],
->>>>>>> 0edbe6fa
                    2, 2, 2, ref, 1);
     fill_rectangle(&sl->ref_cache[0][scan8[0]], 4, 4, 8, ref, 1);
     fill_rectangle(sl->mv_cache[0][scan8[0]], 4, 4, 8,
