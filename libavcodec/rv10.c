/*
 * RV10/RV20 decoder
 * Copyright (c) 2000,2001 Fabrice Bellard
 * Copyright (c) 2002-2004 Michael Niedermayer
 *
 * This file is part of FFmpeg.
 *
 * FFmpeg is free software; you can redistribute it and/or
 * modify it under the terms of the GNU Lesser General Public
 * License as published by the Free Software Foundation; either
 * version 2.1 of the License, or (at your option) any later version.
 *
 * FFmpeg is distributed in the hope that it will be useful,
 * but WITHOUT ANY WARRANTY; without even the implied warranty of
 * MERCHANTABILITY or FITNESS FOR A PARTICULAR PURPOSE.  See the GNU
 * Lesser General Public License for more details.
 *
 * You should have received a copy of the GNU Lesser General Public
 * License along with FFmpeg; if not, write to the Free Software
 * Foundation, Inc., 51 Franklin Street, Fifth Floor, Boston, MA 02110-1301 USA
 */

/**
 * @file
 * RV10/RV20 decoder
 */

#include <inttypes.h>

#include "libavutil/imgutils.h"

#include "avcodec.h"
#include "error_resilience.h"
#include "h263.h"
#include "internal.h"
#include "mpeg_er.h"
#include "mpegvideo.h"
#include "mpeg4video.h"

#define RV_GET_MAJOR_VER(x)  ((x) >> 28)
#define RV_GET_MINOR_VER(x) (((x) >> 20) & 0xFF)
#define RV_GET_MICRO_VER(x) (((x) >> 12) & 0xFF)

#define DC_VLC_BITS 14 // FIXME find a better solution

typedef struct RVDecContext {
    MpegEncContext m;
    int sub_id;
    int orig_width, orig_height;
} RVDecContext;

static const uint16_t rv_lum_code[256] = {
    0x3e7f, 0x0f00, 0x0f01, 0x0f02, 0x0f03, 0x0f04, 0x0f05, 0x0f06,
    0x0f07, 0x0f08, 0x0f09, 0x0f0a, 0x0f0b, 0x0f0c, 0x0f0d, 0x0f0e,
    0x0f0f, 0x0f10, 0x0f11, 0x0f12, 0x0f13, 0x0f14, 0x0f15, 0x0f16,
    0x0f17, 0x0f18, 0x0f19, 0x0f1a, 0x0f1b, 0x0f1c, 0x0f1d, 0x0f1e,
    0x0f1f, 0x0f20, 0x0f21, 0x0f22, 0x0f23, 0x0f24, 0x0f25, 0x0f26,
    0x0f27, 0x0f28, 0x0f29, 0x0f2a, 0x0f2b, 0x0f2c, 0x0f2d, 0x0f2e,
    0x0f2f, 0x0f30, 0x0f31, 0x0f32, 0x0f33, 0x0f34, 0x0f35, 0x0f36,
    0x0f37, 0x0f38, 0x0f39, 0x0f3a, 0x0f3b, 0x0f3c, 0x0f3d, 0x0f3e,
    0x0f3f, 0x0380, 0x0381, 0x0382, 0x0383, 0x0384, 0x0385, 0x0386,
    0x0387, 0x0388, 0x0389, 0x038a, 0x038b, 0x038c, 0x038d, 0x038e,
    0x038f, 0x0390, 0x0391, 0x0392, 0x0393, 0x0394, 0x0395, 0x0396,
    0x0397, 0x0398, 0x0399, 0x039a, 0x039b, 0x039c, 0x039d, 0x039e,
    0x039f, 0x00c0, 0x00c1, 0x00c2, 0x00c3, 0x00c4, 0x00c5, 0x00c6,
    0x00c7, 0x00c8, 0x00c9, 0x00ca, 0x00cb, 0x00cc, 0x00cd, 0x00ce,
    0x00cf, 0x0050, 0x0051, 0x0052, 0x0053, 0x0054, 0x0055, 0x0056,
    0x0057, 0x0020, 0x0021, 0x0022, 0x0023, 0x000c, 0x000d, 0x0004,
    0x0000, 0x0005, 0x000e, 0x000f, 0x0024, 0x0025, 0x0026, 0x0027,
    0x0058, 0x0059, 0x005a, 0x005b, 0x005c, 0x005d, 0x005e, 0x005f,
    0x00d0, 0x00d1, 0x00d2, 0x00d3, 0x00d4, 0x00d5, 0x00d6, 0x00d7,
    0x00d8, 0x00d9, 0x00da, 0x00db, 0x00dc, 0x00dd, 0x00de, 0x00df,
    0x03a0, 0x03a1, 0x03a2, 0x03a3, 0x03a4, 0x03a5, 0x03a6, 0x03a7,
    0x03a8, 0x03a9, 0x03aa, 0x03ab, 0x03ac, 0x03ad, 0x03ae, 0x03af,
    0x03b0, 0x03b1, 0x03b2, 0x03b3, 0x03b4, 0x03b5, 0x03b6, 0x03b7,
    0x03b8, 0x03b9, 0x03ba, 0x03bb, 0x03bc, 0x03bd, 0x03be, 0x03bf,
    0x0f40, 0x0f41, 0x0f42, 0x0f43, 0x0f44, 0x0f45, 0x0f46, 0x0f47,
    0x0f48, 0x0f49, 0x0f4a, 0x0f4b, 0x0f4c, 0x0f4d, 0x0f4e, 0x0f4f,
    0x0f50, 0x0f51, 0x0f52, 0x0f53, 0x0f54, 0x0f55, 0x0f56, 0x0f57,
    0x0f58, 0x0f59, 0x0f5a, 0x0f5b, 0x0f5c, 0x0f5d, 0x0f5e, 0x0f5f,
    0x0f60, 0x0f61, 0x0f62, 0x0f63, 0x0f64, 0x0f65, 0x0f66, 0x0f67,
    0x0f68, 0x0f69, 0x0f6a, 0x0f6b, 0x0f6c, 0x0f6d, 0x0f6e, 0x0f6f,
    0x0f70, 0x0f71, 0x0f72, 0x0f73, 0x0f74, 0x0f75, 0x0f76, 0x0f77,
    0x0f78, 0x0f79, 0x0f7a, 0x0f7b, 0x0f7c, 0x0f7d, 0x0f7e, 0x0f7f,
};

static const uint8_t rv_lum_bits[256] = {
    14, 12, 12, 12, 12, 12, 12, 12,
    12, 12, 12, 12, 12, 12, 12, 12,
    12, 12, 12, 12, 12, 12, 12, 12,
    12, 12, 12, 12, 12, 12, 12, 12,
    12, 12, 12, 12, 12, 12, 12, 12,
    12, 12, 12, 12, 12, 12, 12, 12,
    12, 12, 12, 12, 12, 12, 12, 12,
    12, 12, 12, 12, 12, 12, 12, 12,
    12, 10, 10, 10, 10, 10, 10, 10,
    10, 10, 10, 10, 10, 10, 10, 10,
    10, 10, 10, 10, 10, 10, 10, 10,
    10, 10, 10, 10, 10, 10, 10, 10,
    10,  8,  8,  8,  8,  8,  8,  8,
     8,  8,  8,  8,  8,  8,  8,  8,
     8,  7,  7,  7,  7,  7,  7,  7,
     7,  6,  6,  6,  6,  5,  5,  4,
     2,  4,  5,  5,  6,  6,  6,  6,
     7,  7,  7,  7,  7,  7,  7,  7,
     8,  8,  8,  8,  8,  8,  8,  8,
     8,  8,  8,  8,  8,  8,  8,  8,
    10, 10, 10, 10, 10, 10, 10, 10,
    10, 10, 10, 10, 10, 10, 10, 10,
    10, 10, 10, 10, 10, 10, 10, 10,
    10, 10, 10, 10, 10, 10, 10, 10,
    12, 12, 12, 12, 12, 12, 12, 12,
    12, 12, 12, 12, 12, 12, 12, 12,
    12, 12, 12, 12, 12, 12, 12, 12,
    12, 12, 12, 12, 12, 12, 12, 12,
    12, 12, 12, 12, 12, 12, 12, 12,
    12, 12, 12, 12, 12, 12, 12, 12,
    12, 12, 12, 12, 12, 12, 12, 12,
    12, 12, 12, 12, 12, 12, 12, 12,
};

static const uint16_t rv_chrom_code[256] = {
    0xfe7f, 0x3f00, 0x3f01, 0x3f02, 0x3f03, 0x3f04, 0x3f05, 0x3f06,
    0x3f07, 0x3f08, 0x3f09, 0x3f0a, 0x3f0b, 0x3f0c, 0x3f0d, 0x3f0e,
    0x3f0f, 0x3f10, 0x3f11, 0x3f12, 0x3f13, 0x3f14, 0x3f15, 0x3f16,
    0x3f17, 0x3f18, 0x3f19, 0x3f1a, 0x3f1b, 0x3f1c, 0x3f1d, 0x3f1e,
    0x3f1f, 0x3f20, 0x3f21, 0x3f22, 0x3f23, 0x3f24, 0x3f25, 0x3f26,
    0x3f27, 0x3f28, 0x3f29, 0x3f2a, 0x3f2b, 0x3f2c, 0x3f2d, 0x3f2e,
    0x3f2f, 0x3f30, 0x3f31, 0x3f32, 0x3f33, 0x3f34, 0x3f35, 0x3f36,
    0x3f37, 0x3f38, 0x3f39, 0x3f3a, 0x3f3b, 0x3f3c, 0x3f3d, 0x3f3e,
    0x3f3f, 0x0f80, 0x0f81, 0x0f82, 0x0f83, 0x0f84, 0x0f85, 0x0f86,
    0x0f87, 0x0f88, 0x0f89, 0x0f8a, 0x0f8b, 0x0f8c, 0x0f8d, 0x0f8e,
    0x0f8f, 0x0f90, 0x0f91, 0x0f92, 0x0f93, 0x0f94, 0x0f95, 0x0f96,
    0x0f97, 0x0f98, 0x0f99, 0x0f9a, 0x0f9b, 0x0f9c, 0x0f9d, 0x0f9e,
    0x0f9f, 0x03c0, 0x03c1, 0x03c2, 0x03c3, 0x03c4, 0x03c5, 0x03c6,
    0x03c7, 0x03c8, 0x03c9, 0x03ca, 0x03cb, 0x03cc, 0x03cd, 0x03ce,
    0x03cf, 0x00e0, 0x00e1, 0x00e2, 0x00e3, 0x00e4, 0x00e5, 0x00e6,
    0x00e7, 0x0030, 0x0031, 0x0032, 0x0033, 0x0008, 0x0009, 0x0002,
    0x0000, 0x0003, 0x000a, 0x000b, 0x0034, 0x0035, 0x0036, 0x0037,
    0x00e8, 0x00e9, 0x00ea, 0x00eb, 0x00ec, 0x00ed, 0x00ee, 0x00ef,
    0x03d0, 0x03d1, 0x03d2, 0x03d3, 0x03d4, 0x03d5, 0x03d6, 0x03d7,
    0x03d8, 0x03d9, 0x03da, 0x03db, 0x03dc, 0x03dd, 0x03de, 0x03df,
    0x0fa0, 0x0fa1, 0x0fa2, 0x0fa3, 0x0fa4, 0x0fa5, 0x0fa6, 0x0fa7,
    0x0fa8, 0x0fa9, 0x0faa, 0x0fab, 0x0fac, 0x0fad, 0x0fae, 0x0faf,
    0x0fb0, 0x0fb1, 0x0fb2, 0x0fb3, 0x0fb4, 0x0fb5, 0x0fb6, 0x0fb7,
    0x0fb8, 0x0fb9, 0x0fba, 0x0fbb, 0x0fbc, 0x0fbd, 0x0fbe, 0x0fbf,
    0x3f40, 0x3f41, 0x3f42, 0x3f43, 0x3f44, 0x3f45, 0x3f46, 0x3f47,
    0x3f48, 0x3f49, 0x3f4a, 0x3f4b, 0x3f4c, 0x3f4d, 0x3f4e, 0x3f4f,
    0x3f50, 0x3f51, 0x3f52, 0x3f53, 0x3f54, 0x3f55, 0x3f56, 0x3f57,
    0x3f58, 0x3f59, 0x3f5a, 0x3f5b, 0x3f5c, 0x3f5d, 0x3f5e, 0x3f5f,
    0x3f60, 0x3f61, 0x3f62, 0x3f63, 0x3f64, 0x3f65, 0x3f66, 0x3f67,
    0x3f68, 0x3f69, 0x3f6a, 0x3f6b, 0x3f6c, 0x3f6d, 0x3f6e, 0x3f6f,
    0x3f70, 0x3f71, 0x3f72, 0x3f73, 0x3f74, 0x3f75, 0x3f76, 0x3f77,
    0x3f78, 0x3f79, 0x3f7a, 0x3f7b, 0x3f7c, 0x3f7d, 0x3f7e, 0x3f7f,
};

static const uint8_t rv_chrom_bits[256] = {
    16, 14, 14, 14, 14, 14, 14, 14,
    14, 14, 14, 14, 14, 14, 14, 14,
    14, 14, 14, 14, 14, 14, 14, 14,
    14, 14, 14, 14, 14, 14, 14, 14,
    14, 14, 14, 14, 14, 14, 14, 14,
    14, 14, 14, 14, 14, 14, 14, 14,
    14, 14, 14, 14, 14, 14, 14, 14,
    14, 14, 14, 14, 14, 14, 14, 14,
    14, 12, 12, 12, 12, 12, 12, 12,
    12, 12, 12, 12, 12, 12, 12, 12,
    12, 12, 12, 12, 12, 12, 12, 12,
    12, 12, 12, 12, 12, 12, 12, 12,
    12, 10, 10, 10, 10, 10, 10, 10,
    10, 10, 10, 10, 10, 10, 10, 10,
    10,  8,  8,  8,  8,  8,  8,  8,
     8,  6,  6,  6,  6,  4,  4,  3,
     2,  3,  4,  4,  6,  6,  6,  6,
     8,  8,  8,  8,  8,  8,  8,  8,
    10, 10, 10, 10, 10, 10, 10, 10,
    10, 10, 10, 10, 10, 10, 10, 10,
    12, 12, 12, 12, 12, 12, 12, 12,
    12, 12, 12, 12, 12, 12, 12, 12,
    12, 12, 12, 12, 12, 12, 12, 12,
    12, 12, 12, 12, 12, 12, 12, 12,
    14, 14, 14, 14, 14, 14, 14, 14,
    14, 14, 14, 14, 14, 14, 14, 14,
    14, 14, 14, 14, 14, 14, 14, 14,
    14, 14, 14, 14, 14, 14, 14, 14,
    14, 14, 14, 14, 14, 14, 14, 14,
    14, 14, 14, 14, 14, 14, 14, 14,
    14, 14, 14, 14, 14, 14, 14, 14,
    14, 14, 14, 14, 14, 14, 14, 14,
};

static VLC rv_dc_lum, rv_dc_chrom;

int ff_rv_decode_dc(MpegEncContext *s, int n)
{
    int code;

    if (n < 4) {
        code = get_vlc2(&s->gb, rv_dc_lum.table, DC_VLC_BITS, 2);
        if (code < 0) {
            /* XXX: I don't understand why they use LONGER codes than
             * necessary. The following code would be completely useless
             * if they had thought about it !!! */
            code = get_bits(&s->gb, 7);
            if (code == 0x7c) {
                code = (int8_t) (get_bits(&s->gb, 7) + 1);
            } else if (code == 0x7d) {
                code = -128 + get_bits(&s->gb, 7);
            } else if (code == 0x7e) {
                if (get_bits1(&s->gb) == 0)
                    code = (int8_t) (get_bits(&s->gb, 8) + 1);
                else
                    code = (int8_t) (get_bits(&s->gb, 8));
            } else if (code == 0x7f) {
                skip_bits(&s->gb, 11);
                code = 1;
            }
        } else {
            code -= 128;
        }
    } else {
        code = get_vlc2(&s->gb, rv_dc_chrom.table, DC_VLC_BITS, 2);
        /* same remark */
        if (code < 0) {
            code = get_bits(&s->gb, 9);
            if (code == 0x1fc) {
                code = (int8_t) (get_bits(&s->gb, 7) + 1);
            } else if (code == 0x1fd) {
                code = -128 + get_bits(&s->gb, 7);
            } else if (code == 0x1fe) {
                skip_bits(&s->gb, 9);
                code = 1;
            } else {
                av_log(s->avctx, AV_LOG_ERROR, "chroma dc error\n");
                return 0xffff;
            }
        } else {
            code -= 128;
        }
    }
    return -code;
}

/* read RV 1.0 compatible frame header */
static int rv10_decode_picture_header(MpegEncContext *s)
{
    int mb_count, pb_frame, marker, mb_xy;

    marker = get_bits1(&s->gb);

    if (get_bits1(&s->gb))
        s->pict_type = AV_PICTURE_TYPE_P;
    else
        s->pict_type = AV_PICTURE_TYPE_I;

    if (!marker)
        av_log(s->avctx, AV_LOG_ERROR, "marker missing\n");

    pb_frame = get_bits1(&s->gb);

    ff_dlog(s->avctx, "pict_type=%d pb_frame=%d\n", s->pict_type, pb_frame);

    if (pb_frame) {
        avpriv_request_sample(s->avctx, "pb frame");
        return AVERROR_PATCHWELCOME;
    }

    s->qscale = get_bits(&s->gb, 5);
    if (s->qscale == 0) {
        av_log(s->avctx, AV_LOG_ERROR, "Invalid qscale value: 0\n");
        return AVERROR_INVALIDDATA;
    }

    if (s->pict_type == AV_PICTURE_TYPE_I) {
        if (s->rv10_version == 3) {
            /* specific MPEG like DC coding not used */
            s->last_dc[0] = get_bits(&s->gb, 8);
            s->last_dc[1] = get_bits(&s->gb, 8);
            s->last_dc[2] = get_bits(&s->gb, 8);
            ff_dlog(s->avctx, "DC:%d %d %d\n", s->last_dc[0],
                    s->last_dc[1], s->last_dc[2]);
        }
    }
    /* if multiple packets per frame are sent, the position at which
     * to display the macroblocks is coded here */

    mb_xy = s->mb_x + s->mb_y * s->mb_width;
    if (show_bits(&s->gb, 12) == 0 || (mb_xy && mb_xy < s->mb_num)) {
        s->mb_x  = get_bits(&s->gb, 6); /* mb_x */
        s->mb_y  = get_bits(&s->gb, 6); /* mb_y */
        mb_count = get_bits(&s->gb, 12);
    } else {
        s->mb_x  = 0;
        s->mb_y  = 0;
        mb_count = s->mb_width * s->mb_height;
    }
    skip_bits(&s->gb, 3);   /* ignored */
    s->f_code          = 1;
    s->unrestricted_mv = 1;

    return mb_count;
}

static int rv20_decode_picture_header(RVDecContext *rv)
{
    MpegEncContext *s = &rv->m;
    int seq, mb_pos, i, ret;
    int rpr_max;

    i = get_bits(&s->gb, 2);
    switch (i) {
    case 0:
        s->pict_type = AV_PICTURE_TYPE_I;
        break;
    case 1:
        s->pict_type = AV_PICTURE_TYPE_I;
        break;                                  // hmm ...
    case 2:
        s->pict_type = AV_PICTURE_TYPE_P;
        break;
    case 3:
        s->pict_type = AV_PICTURE_TYPE_B;
        break;
    default:
        av_log(s->avctx, AV_LOG_ERROR, "unknown frame type\n");
        return AVERROR_INVALIDDATA;
    }

    if (s->low_delay && s->pict_type == AV_PICTURE_TYPE_B) {
        av_log(s->avctx, AV_LOG_ERROR, "low delay B\n");
        return -1;
    }
    if (!s->last_picture_ptr && s->pict_type == AV_PICTURE_TYPE_B) {
        av_log(s->avctx, AV_LOG_ERROR, "early B-frame\n");
        return AVERROR_INVALIDDATA;
    }

    if (get_bits1(&s->gb)) {
        av_log(s->avctx, AV_LOG_ERROR, "reserved bit set\n");
        return AVERROR_INVALIDDATA;
    }

    s->qscale = get_bits(&s->gb, 5);
    if (s->qscale == 0) {
        av_log(s->avctx, AV_LOG_ERROR, "Invalid qscale value: 0\n");
        return AVERROR_INVALIDDATA;
    }

    if (RV_GET_MINOR_VER(rv->sub_id) >= 2)
        s->loop_filter = get_bits1(&s->gb) && !s->avctx->lowres;

    if (RV_GET_MINOR_VER(rv->sub_id) <= 1)
        seq = get_bits(&s->gb, 8) << 7;
    else
        seq = get_bits(&s->gb, 13) << 2;

    rpr_max = s->avctx->extradata[1] & 7;
    if (rpr_max) {
        int f, new_w, new_h;
        int rpr_bits = av_log2(rpr_max) + 1;

        f = get_bits(&s->gb, rpr_bits);

        if (f) {
            if (s->avctx->extradata_size < 8 + 2 * f) {
                av_log(s->avctx, AV_LOG_ERROR, "Extradata too small.\n");
                return AVERROR_INVALIDDATA;
            }

            new_w = 4 * ((uint8_t *) s->avctx->extradata)[6 + 2 * f];
            new_h = 4 * ((uint8_t *) s->avctx->extradata)[7 + 2 * f];
        } else {
            new_w = rv->orig_width;
            new_h = rv->orig_height;
        }
        if (new_w != s->width || new_h != s->height) {
            AVRational old_aspect = s->avctx->sample_aspect_ratio;
            av_log(s->avctx, AV_LOG_DEBUG,
                   "attempting to change resolution to %dx%d\n", new_w, new_h);
            if (av_image_check_size(new_w, new_h, 0, s->avctx) < 0)
                return AVERROR_INVALIDDATA;
            ff_mpv_common_end(s);

            // attempt to keep aspect during typical resolution switches
            if (!old_aspect.num)
                old_aspect = (AVRational){1, 1};
            if (2 * new_w * s->height == new_h * s->width)
                s->avctx->sample_aspect_ratio = av_mul_q(old_aspect, (AVRational){2, 1});
            if (new_w * s->height == 2 * new_h * s->width)
                s->avctx->sample_aspect_ratio = av_mul_q(old_aspect, (AVRational){1, 2});

            ret = ff_set_dimensions(s->avctx, new_w, new_h);
            if (ret < 0)
                return ret;

            s->width  = new_w;
            s->height = new_h;
            if ((ret = ff_mpv_common_init(s)) < 0)
                return ret;
        }

        if (s->avctx->debug & FF_DEBUG_PICT_INFO) {
            av_log(s->avctx, AV_LOG_DEBUG, "F %d/%d/%d\n", f, rpr_bits, rpr_max);
        }
    }
    if (av_image_check_size(s->width, s->height, 0, s->avctx) < 0)
        return AVERROR_INVALIDDATA;

    mb_pos = ff_h263_decode_mba(s);

    seq |= s->time & ~0x7FFF;
    if (seq - s->time >  0x4000)
        seq -= 0x8000;
    if (seq - s->time < -0x4000)
        seq += 0x8000;

    if (seq != s->time) {
        if (s->pict_type != AV_PICTURE_TYPE_B) {
            s->time            = seq;
            s->pp_time         = s->time - s->last_non_b_time;
            s->last_non_b_time = s->time;
        } else {
            s->time    = seq;
            s->pb_time = s->pp_time - (s->last_non_b_time - s->time);
        }
    }
    if (s->pict_type == AV_PICTURE_TYPE_B) {
        if (s->pp_time <=s->pb_time || s->pp_time <= s->pp_time - s->pb_time || s->pp_time<=0) {
            av_log(s->avctx, AV_LOG_DEBUG,
                   "messed up order, possible from seeking? skipping current b frame\n");
#define ERROR_SKIP_FRAME -123
            return ERROR_SKIP_FRAME;
        }
        ff_mpeg4_init_direct_mv(s);
    }

    s->no_rounding = get_bits1(&s->gb);

    if (RV_GET_MINOR_VER(rv->sub_id) <= 1 && s->pict_type == AV_PICTURE_TYPE_B)
        // binary decoder reads 3+2 bits here but they don't seem to be used
        skip_bits(&s->gb, 5);

    s->f_code          = 1;
    s->unrestricted_mv = 1;
    s->h263_aic        = s->pict_type == AV_PICTURE_TYPE_I;
    s->modified_quant  = 1;
    if (!s->avctx->lowres)
        s->loop_filter = 1;

    if (s->avctx->debug & FF_DEBUG_PICT_INFO) {
        av_log(s->avctx, AV_LOG_INFO,
               "num:%5d x:%2d y:%2d type:%d qscale:%2d rnd:%d\n",
               seq, s->mb_x, s->mb_y, s->pict_type, s->qscale,
               s->no_rounding);
    }

    av_assert0(s->pict_type != AV_PICTURE_TYPE_B || !s->low_delay);

    return s->mb_width * s->mb_height - mb_pos;
}

static av_cold int rv10_decode_init(AVCodecContext *avctx)
{
    RVDecContext *rv = avctx->priv_data;
    MpegEncContext *s = &rv->m;
    static int done = 0;
    int major_ver, minor_ver, micro_ver, ret;

    if (avctx->extradata_size < 8) {
        av_log(avctx, AV_LOG_ERROR, "Extradata is too small.\n");
        return AVERROR_INVALIDDATA;
    }
    if ((ret = av_image_check_size(avctx->coded_width,
                                   avctx->coded_height, 0, avctx)) < 0)
        return ret;

    ff_mpv_decode_defaults(s);
    ff_mpv_decode_init(s, avctx);

    s->out_format  = FMT_H263;

    rv->orig_width  =
    s->width        = avctx->coded_width;
    rv->orig_height =
    s->height       = avctx->coded_height;

    s->h263_long_vectors = ((uint8_t *) avctx->extradata)[3] & 1;
    rv->sub_id           = AV_RB32((uint8_t *) avctx->extradata + 4);

    major_ver = RV_GET_MAJOR_VER(rv->sub_id);
    minor_ver = RV_GET_MINOR_VER(rv->sub_id);
    micro_ver = RV_GET_MICRO_VER(rv->sub_id);

    s->low_delay = 1;
    switch (major_ver) {
    case 1:
        s->rv10_version = micro_ver ? 3 : 1;
        s->obmc         = micro_ver == 2;
        break;
    case 2:
        if (minor_ver >= 2) {
            s->low_delay           = 0;
            s->avctx->has_b_frames = 1;
        }
        break;
    default:
        av_log(s->avctx, AV_LOG_ERROR, "unknown header %X\n", rv->sub_id);
        avpriv_request_sample(avctx, "RV1/2 version");
        return AVERROR_PATCHWELCOME;
    }

    if (avctx->debug & FF_DEBUG_PICT_INFO) {
        av_log(avctx, AV_LOG_DEBUG, "ver:%X ver0:%"PRIX32"\n", rv->sub_id,
               ((uint32_t *) avctx->extradata)[0]);
    }

    avctx->pix_fmt = AV_PIX_FMT_YUV420P;

    ff_mpv_idct_init(s);
    if ((ret = ff_mpv_common_init(s)) < 0)
        return ret;

    ff_h263dsp_init(&s->h263dsp);
    ff_h263_decode_init_vlc();

    /* init rv vlc */
    if (!done) {
        INIT_VLC_STATIC(&rv_dc_lum, DC_VLC_BITS, 256,
                        rv_lum_bits, 1, 1,
                        rv_lum_code, 2, 2, 16384);
        INIT_VLC_STATIC(&rv_dc_chrom, DC_VLC_BITS, 256,
                        rv_chrom_bits, 1, 1,
                        rv_chrom_code, 2, 2, 16388);
        done = 1;
    }

    return 0;
}

static av_cold int rv10_decode_end(AVCodecContext *avctx)
{
    MpegEncContext *s = avctx->priv_data;

    ff_mpv_common_end(s);
    return 0;
}

static int rv10_decode_packet(AVCodecContext *avctx, const uint8_t *buf,
                              int buf_size, int buf_size2)
{
    RVDecContext *rv = avctx->priv_data;
    MpegEncContext *s = &rv->m;
    int mb_count, mb_pos, left, start_mb_x, active_bits_size, ret;

    active_bits_size = buf_size * 8;
    init_get_bits(&s->gb, buf, FFMAX(buf_size, buf_size2) * 8);
    if (s->codec_id == AV_CODEC_ID_RV10)
        mb_count = rv10_decode_picture_header(s);
    else
        mb_count = rv20_decode_picture_header(rv);
    if (mb_count < 0) {
        if (mb_count != ERROR_SKIP_FRAME)
            av_log(s->avctx, AV_LOG_ERROR, "HEADER ERROR\n");
        return AVERROR_INVALIDDATA;
    }

    if (s->mb_x >= s->mb_width ||
        s->mb_y >= s->mb_height) {
        av_log(s->avctx, AV_LOG_ERROR, "POS ERROR %d %d\n", s->mb_x, s->mb_y);
        return AVERROR_INVALIDDATA;
    }
    mb_pos = s->mb_y * s->mb_width + s->mb_x;
    left   = s->mb_width * s->mb_height - mb_pos;
    if (mb_count > left) {
        av_log(s->avctx, AV_LOG_ERROR, "COUNT ERROR\n");
        return AVERROR_INVALIDDATA;
    }

    if ((s->mb_x == 0 && s->mb_y == 0) || !s->current_picture_ptr) {
        // FIXME write parser so we always have complete frames?
        if (s->current_picture_ptr) {
            ff_er_frame_end(&s->er);
            ff_mpv_frame_end(s);
            s->mb_x = s->mb_y = s->resync_mb_x = s->resync_mb_y = 0;
        }
        if ((ret = ff_mpv_frame_start(s, avctx)) < 0)
            return ret;
        ff_mpeg_er_frame_start(s);
    } else {
        if (s->current_picture_ptr->f->pict_type != s->pict_type) {
            av_log(s->avctx, AV_LOG_ERROR, "Slice type mismatch\n");
            return AVERROR_INVALIDDATA;
        }
    }

<<<<<<< HEAD

    av_dlog(avctx, "qscale=%d\n", s->qscale);
=======
    ff_dlog(avctx, "qscale=%d\n", s->qscale);
>>>>>>> 6a85dfc8

    /* default quantization values */
    if (s->codec_id == AV_CODEC_ID_RV10) {
        if (s->mb_y == 0)
            s->first_slice_line = 1;
    } else {
        s->first_slice_line = 1;
        s->resync_mb_x      = s->mb_x;
    }
    start_mb_x     = s->mb_x;
    s->resync_mb_y = s->mb_y;
    if (s->h263_aic) {
        s->y_dc_scale_table =
        s->c_dc_scale_table = ff_aic_dc_scale_table;
    } else {
        s->y_dc_scale_table =
        s->c_dc_scale_table = ff_mpeg1_dc_scale_table;
    }

    if (s->modified_quant)
        s->chroma_qscale_table = ff_h263_chroma_qscale_table;

    ff_set_qscale(s, s->qscale);

    s->rv10_first_dc_coded[0] = 0;
    s->rv10_first_dc_coded[1] = 0;
    s->rv10_first_dc_coded[2] = 0;
    s->block_wrap[0] =
    s->block_wrap[1] =
    s->block_wrap[2] =
    s->block_wrap[3] = s->b8_stride;
    s->block_wrap[4] =
    s->block_wrap[5] = s->mb_stride;
    ff_init_block_index(s);

    /* decode each macroblock */
    for (s->mb_num_left = mb_count; s->mb_num_left > 0; s->mb_num_left--) {
        int ret;
        ff_update_block_index(s);
        ff_dlog(avctx, "**mb x=%d y=%d\n", s->mb_x, s->mb_y);

        s->mv_dir  = MV_DIR_FORWARD;
        s->mv_type = MV_TYPE_16X16;
        ret = ff_h263_decode_mb(s, s->block);

        // Repeat the slice end check from ff_h263_decode_mb with our active
        // bitstream size
        if (ret != SLICE_ERROR) {
            int v = show_bits(&s->gb, 16);

            if (get_bits_count(&s->gb) + 16 > active_bits_size)
                v >>= get_bits_count(&s->gb) + 16 - active_bits_size;

            if (!v)
                ret = SLICE_END;
        }
        if (ret != SLICE_ERROR && active_bits_size < get_bits_count(&s->gb) &&
            8 * buf_size2 >= get_bits_count(&s->gb)) {
            active_bits_size = buf_size2 * 8;
            av_log(avctx, AV_LOG_DEBUG, "update size from %d to %d\n",
                   8 * buf_size, active_bits_size);
            ret = SLICE_OK;
        }

        if (ret == SLICE_ERROR || active_bits_size < get_bits_count(&s->gb)) {
            av_log(s->avctx, AV_LOG_ERROR, "ERROR at MB %d %d\n", s->mb_x,
                   s->mb_y);
            return AVERROR_INVALIDDATA;
        }
        if (s->pict_type != AV_PICTURE_TYPE_B)
            ff_h263_update_motion_val(s);
        ff_mpv_decode_mb(s, s->block);
        if (s->loop_filter)
            ff_h263_loop_filter(s);

        if (++s->mb_x == s->mb_width) {
            s->mb_x = 0;
            s->mb_y++;
            ff_init_block_index(s);
        }
        if (s->mb_x == s->resync_mb_x)
            s->first_slice_line = 0;
        if (ret == SLICE_END)
            break;
    }

    ff_er_add_slice(&s->er, start_mb_x, s->resync_mb_y, s->mb_x - 1, s->mb_y,
                    ER_MB_END);

    return active_bits_size;
}

static int get_slice_offset(AVCodecContext *avctx, const uint8_t *buf, int n)
{
    if (avctx->slice_count)
        return avctx->slice_offset[n];
    else
        return AV_RL32(buf + n * 8);
}

static int rv10_decode_frame(AVCodecContext *avctx, void *data, int *got_frame,
                             AVPacket *avpkt)
{
    const uint8_t *buf = avpkt->data;
    int buf_size       = avpkt->size;
    MpegEncContext *s = avctx->priv_data;
    AVFrame *pict = data;
    int i, ret;
    int slice_count;
    const uint8_t *slices_hdr = NULL;

<<<<<<< HEAD
    av_dlog(avctx, "*****frame %d size=%d\n", avctx->frame_number, buf_size);
    s->flags  = avctx->flags;
    s->flags2 = avctx->flags2;
=======
    ff_dlog(avctx, "*****frame %d size=%d\n", avctx->frame_number, buf_size);
>>>>>>> 6a85dfc8

    /* no supplementary picture */
    if (buf_size == 0) {
        return 0;
    }

    if (!avctx->slice_count) {
        slice_count = (*buf++) + 1;
        buf_size--;

        if (!slice_count || buf_size <= 8 * slice_count) {
            av_log(avctx, AV_LOG_ERROR, "Invalid slice count: %d.\n",
                   slice_count);
            return AVERROR_INVALIDDATA;
        }

        slices_hdr = buf + 4;
        buf       += 8 * slice_count;
        buf_size  -= 8 * slice_count;
    } else
        slice_count = avctx->slice_count;

    for (i = 0; i < slice_count; i++) {
        unsigned offset = get_slice_offset(avctx, slices_hdr, i);
        int size, size2;

        if (offset >= buf_size)
            return AVERROR_INVALIDDATA;

        if (i + 1 == slice_count)
            size = buf_size - offset;
        else
            size = get_slice_offset(avctx, slices_hdr, i + 1) - offset;

        if (i + 2 >= slice_count)
            size2 = buf_size - offset;
        else
            size2 = get_slice_offset(avctx, slices_hdr, i + 2) - offset;

        if (size <= 0 || size2 <= 0 ||
            offset + FFMAX(size, size2) > buf_size)
            return AVERROR_INVALIDDATA;

        if ((ret = rv10_decode_packet(avctx, buf + offset, size, size2)) < 0)
            return ret;

        if (ret > 8 * size)
            i++;
    }

    if (s->current_picture_ptr && s->mb_y >= s->mb_height) {
        ff_er_frame_end(&s->er);
        ff_mpv_frame_end(s);

        if (s->pict_type == AV_PICTURE_TYPE_B || s->low_delay) {
            if ((ret = av_frame_ref(pict, s->current_picture_ptr->f)) < 0)
                return ret;
            ff_print_debug_info(s, s->current_picture_ptr, pict);
            ff_mpv_export_qp_table(s, pict, s->current_picture_ptr, FF_QSCALE_TYPE_MPEG1);
        } else if (s->last_picture_ptr) {
            if ((ret = av_frame_ref(pict, s->last_picture_ptr->f)) < 0)
                return ret;
            ff_print_debug_info(s, s->last_picture_ptr, pict);
            ff_mpv_export_qp_table(s, pict,s->last_picture_ptr, FF_QSCALE_TYPE_MPEG1);
        }

        if (s->last_picture_ptr || s->low_delay) {
            *got_frame = 1;
        }

        // so we can detect if frame_end was not called (find some nicer solution...)
        s->current_picture_ptr = NULL;
    }

    return avpkt->size;
}

AVCodec ff_rv10_decoder = {
    .name           = "rv10",
    .long_name      = NULL_IF_CONFIG_SMALL("RealVideo 1.0"),
    .type           = AVMEDIA_TYPE_VIDEO,
    .id             = AV_CODEC_ID_RV10,
    .priv_data_size = sizeof(RVDecContext),
    .init           = rv10_decode_init,
    .close          = rv10_decode_end,
    .decode         = rv10_decode_frame,
    .capabilities   = CODEC_CAP_DR1,
    .max_lowres     = 3,
    .pix_fmts       = (const enum AVPixelFormat[]) {
        AV_PIX_FMT_YUV420P,
        AV_PIX_FMT_NONE
    },
};

AVCodec ff_rv20_decoder = {
    .name           = "rv20",
    .long_name      = NULL_IF_CONFIG_SMALL("RealVideo 2.0"),
    .type           = AVMEDIA_TYPE_VIDEO,
    .id             = AV_CODEC_ID_RV20,
    .priv_data_size = sizeof(RVDecContext),
    .init           = rv10_decode_init,
    .close          = rv10_decode_end,
    .decode         = rv10_decode_frame,
    .capabilities   = CODEC_CAP_DR1 | CODEC_CAP_DELAY,
    .flush          = ff_mpeg_flush,
    .max_lowres     = 3,
    .pix_fmts       = (const enum AVPixelFormat[]) {
        AV_PIX_FMT_YUV420P,
        AV_PIX_FMT_NONE
    },
};<|MERGE_RESOLUTION|>--- conflicted
+++ resolved
@@ -593,12 +593,8 @@
         }
     }
 
-<<<<<<< HEAD
-
-    av_dlog(avctx, "qscale=%d\n", s->qscale);
-=======
+
     ff_dlog(avctx, "qscale=%d\n", s->qscale);
->>>>>>> 6a85dfc8
 
     /* default quantization values */
     if (s->codec_id == AV_CODEC_ID_RV10) {
@@ -710,13 +706,9 @@
     int slice_count;
     const uint8_t *slices_hdr = NULL;
 
-<<<<<<< HEAD
-    av_dlog(avctx, "*****frame %d size=%d\n", avctx->frame_number, buf_size);
+    ff_dlog(avctx, "*****frame %d size=%d\n", avctx->frame_number, buf_size);
     s->flags  = avctx->flags;
     s->flags2 = avctx->flags2;
-=======
-    ff_dlog(avctx, "*****frame %d size=%d\n", avctx->frame_number, buf_size);
->>>>>>> 6a85dfc8
 
     /* no supplementary picture */
     if (buf_size == 0) {
