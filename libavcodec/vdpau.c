--- conflicted
+++ resolved
@@ -86,30 +86,6 @@
     VdpVideoSurface surf = ff_vdpau_get_surface_id(frame);
     VdpStatus status;
 
-    status = hwctx->render(hwctx->decoder, surf, (void *)&pic_ctx->info,
-                           pic_ctx->bitstream_buffers_used,
-                           pic_ctx->bitstream_buffers);
-
-    av_freep(&pic_ctx->bitstream_buffers);
-    return vdpau_error(status);
-}
-
-#if CONFIG_H263_VDPAU_HWACCEL  || CONFIG_MPEG1_VDPAU_HWACCEL || \
-    CONFIG_MPEG2_VDPAU_HWACCEL || CONFIG_MPEG4_VDPAU_HWACCEL || \
-    CONFIG_VC1_VDPAU_HWACCEL   || CONFIG_WMV3_VDPAU_HWACCEL
-int ff_vdpau_mpeg_end_frame(AVCodecContext *avctx)
-{
-<<<<<<< HEAD
-    int res = 0;
-    AVVDPAUContext *hwctx = avctx->hwaccel_context;
-=======
->>>>>>> fcc10226
-    MpegEncContext *s = avctx->priv_data;
-    Picture *pic = s->current_picture_ptr;
-    struct vdpau_picture_context *pic_ctx = pic->hwaccel_picture_private;
-    int val;
-
-<<<<<<< HEAD
 #if FF_API_BUFS_VDPAU
 FF_DISABLE_DEPRECATION_WARNINGS
     hwctx->info = pic_ctx->info;
@@ -120,13 +96,13 @@
 #endif
 
     if (!hwctx->render) {
-        res = hwctx->render2(avctx, pic->f, (void *)&pic_ctx->info,
-                             pic_ctx->bitstream_buffers_used, pic_ctx->bitstream_buffers);
+        status = hwctx->render2(avctx, frame, (void *)&pic_ctx->info,
+                                pic_ctx->bitstream_buffers_used, pic_ctx->bitstream_buffers);
     } else
-    hwctx->render(hwctx->decoder, surf, (void *)&pic_ctx->info,
-                  pic_ctx->bitstream_buffers_used, pic_ctx->bitstream_buffers);
-
-    ff_mpeg_draw_horiz_band(s, 0, s->avctx->height);
+    status = hwctx->render(hwctx->decoder, surf, (void *)&pic_ctx->info,
+                           pic_ctx->bitstream_buffers_used,
+                           pic_ctx->bitstream_buffers);
+
     av_freep(&pic_ctx->bitstream_buffers);
 
 #if FF_API_BUFS_VDPAU
@@ -137,15 +113,25 @@
 FF_ENABLE_DEPRECATION_WARNINGS
 #endif
 
-    return res;
-=======
+    return vdpau_error(status);
+}
+
+#if CONFIG_H263_VDPAU_HWACCEL  || CONFIG_MPEG1_VDPAU_HWACCEL || \
+    CONFIG_MPEG2_VDPAU_HWACCEL || CONFIG_MPEG4_VDPAU_HWACCEL || \
+    CONFIG_VC1_VDPAU_HWACCEL   || CONFIG_WMV3_VDPAU_HWACCEL
+int ff_vdpau_mpeg_end_frame(AVCodecContext *avctx)
+{
+    MpegEncContext *s = avctx->priv_data;
+    Picture *pic = s->current_picture_ptr;
+    struct vdpau_picture_context *pic_ctx = pic->hwaccel_picture_private;
+    int val;
+
     val = ff_vdpau_common_end_frame(avctx, pic->f, pic_ctx);
     if (val < 0)
         return val;
 
     ff_mpeg_draw_horiz_band(s, 0, s->avctx->height);
     return 0;
->>>>>>> fcc10226
 }
 #endif
 
