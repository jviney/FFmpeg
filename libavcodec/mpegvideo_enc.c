--- conflicted
+++ resolved
@@ -841,12 +841,6 @@
     if (ff_mpv_common_init(s) < 0)
         return -1;
 
-<<<<<<< HEAD
-=======
-    if (ARCH_X86)
-        ff_mpv_encode_init_x86(s);
-
->>>>>>> 835f798c
     ff_fdctdsp_init(&s->fdsp, avctx);
     ff_me_cmp_init(&s->mecc, avctx);
     ff_mpegvideoencdsp_init(&s->mpvencdsp, avctx);
