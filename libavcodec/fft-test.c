/*
 * (c) 2002 Fabrice Bellard
 *
 * This file is part of FFmpeg.
 *
 * FFmpeg is free software; you can redistribute it and/or
 * modify it under the terms of the GNU Lesser General Public
 * License as published by the Free Software Foundation; either
 * version 2.1 of the License, or (at your option) any later version.
 *
 * FFmpeg is distributed in the hope that it will be useful,
 * but WITHOUT ANY WARRANTY; without even the implied warranty of
 * MERCHANTABILITY or FITNESS FOR A PARTICULAR PURPOSE.  See the GNU
 * Lesser General Public License for more details.
 *
 * You should have received a copy of the GNU Lesser General Public
 * License along with FFmpeg; if not, write to the Free Software
 * Foundation, Inc., 51 Franklin Street, Fifth Floor, Boston, MA 02110-1301 USA
 */

/**
 * @file
 * FFT and MDCT tests.
 */

#include "libavutil/cpu.h"
#include "libavutil/mathematics.h"
#include "libavutil/lfg.h"
#include "libavutil/log.h"
#include "libavutil/time.h"
#include "fft.h"
#if FFT_FLOAT
#include "dct.h"
#include "rdft.h"
#endif
#include <math.h>
#if HAVE_UNISTD_H
#include <unistd.h>
#endif
#include <stdio.h>
#include <stdlib.h>
#include <string.h>

/* reference fft */

#define MUL16(a,b) ((a) * (b))

#define CMAC(pre, pim, are, aim, bre, bim) \
{\
   pre += (MUL16(are, bre) - MUL16(aim, bim));\
   pim += (MUL16(are, bim) + MUL16(bre, aim));\
}

#if FFT_FLOAT
#   define RANGE 1.0
#   define REF_SCALE(x, bits)  (x)
#   define FMT "%10.6f"
#elif FFT_FIXED_32
#   define RANGE 8388608
#   define REF_SCALE(x, bits) (x)
#   define FMT "%6d"
#else
#   define RANGE 16384
#   define REF_SCALE(x, bits) ((x) / (1<<(bits)))
#   define FMT "%6d"
#endif

struct {
    float re, im;
} *exptab;

static void fft_ref_init(int nbits, int inverse)
{
    int n, i;
    double c1, s1, alpha;

    n = 1 << nbits;
    exptab = av_malloc_array((n / 2), sizeof(*exptab));

    for (i = 0; i < (n/2); i++) {
        alpha = 2 * M_PI * (float)i / (float)n;
        c1 = cos(alpha);
        s1 = sin(alpha);
        if (!inverse)
            s1 = -s1;
        exptab[i].re = c1;
        exptab[i].im = s1;
    }
}

static void fft_ref(FFTComplex *tabr, FFTComplex *tab, int nbits)
{
    int n, i, j, k, n2;
    double tmp_re, tmp_im, s, c;
    FFTComplex *q;

    n = 1 << nbits;
    n2 = n >> 1;
    for (i = 0; i < n; i++) {
        tmp_re = 0;
        tmp_im = 0;
        q = tab;
        for (j = 0; j < n; j++) {
            k = (i * j) & (n - 1);
            if (k >= n2) {
                c = -exptab[k - n2].re;
                s = -exptab[k - n2].im;
            } else {
                c = exptab[k].re;
                s = exptab[k].im;
            }
            CMAC(tmp_re, tmp_im, c, s, q->re, q->im);
            q++;
        }
        tabr[i].re = REF_SCALE(tmp_re, nbits);
        tabr[i].im = REF_SCALE(tmp_im, nbits);
    }
}

#if CONFIG_MDCT
static void imdct_ref(FFTSample *out, FFTSample *in, int nbits)
{
    int n = 1<<nbits;
    int k, i, a;
    double sum, f;

    for (i = 0; i < n; i++) {
        sum = 0;
        for (k = 0; k < n/2; k++) {
            a = (2 * i + 1 + (n / 2)) * (2 * k + 1);
            f = cos(M_PI * a / (double)(2 * n));
            sum += f * in[k];
        }
        out[i] = REF_SCALE(-sum, nbits - 2);
    }
}

/* NOTE: no normalisation by 1 / N is done */
static void mdct_ref(FFTSample *output, FFTSample *input, int nbits)
{
    int n = 1<<nbits;
    int k, i;
    double a, s;

    /* do it by hand */
    for (k = 0; k < n/2; k++) {
        s = 0;
        for (i = 0; i < n; i++) {
            a = (2*M_PI*(2*i+1+n/2)*(2*k+1) / (4 * n));
            s += input[i] * cos(a);
        }
        output[k] = REF_SCALE(s, nbits - 1);
    }
}
#endif /* CONFIG_MDCT */

#if FFT_FLOAT
<<<<<<< HEAD
static void idct_ref(FFTSample *output, FFTSample *input, int nbits)
=======
#if CONFIG_DCT
static void idct_ref(float *output, float *input, int nbits)
>>>>>>> 24f45c16
{
    int n = 1<<nbits;
    int k, i;
    double a, s;

    /* do it by hand */
    for (i = 0; i < n; i++) {
        s = 0.5 * input[0];
        for (k = 1; k < n; k++) {
            a = M_PI*k*(i+0.5) / n;
            s += input[k] * cos(a);
        }
        output[i] = 2 * s / n;
    }
}
static void dct_ref(FFTSample *output, FFTSample *input, int nbits)
{
    int n = 1<<nbits;
    int k, i;
    double a, s;

    /* do it by hand */
    for (k = 0; k < n; k++) {
        s = 0;
        for (i = 0; i < n; i++) {
            a = M_PI*k*(i+0.5) / n;
            s += input[i] * cos(a);
        }
        output[k] = s;
    }
}
#endif /* CONFIG_DCT */
#endif


static FFTSample frandom(AVLFG *prng)
{
    return (int16_t)av_lfg_get(prng) / 32768.0 * RANGE;
}

static int check_diff(FFTSample *tab1, FFTSample *tab2, int n, double scale)
{
    int i;
    double max= 0;
    double error= 0;
    int err = 0;

    for (i = 0; i < n; i++) {
        double e = fabsf(tab1[i] - (tab2[i] / scale)) / RANGE;
        if (e >= 1e-3) {
            av_log(NULL, AV_LOG_ERROR, "ERROR %5d: "FMT" "FMT"\n",
                   i, tab1[i], tab2[i]);
            err = 1;
        }
        error+= e*e;
        if(e>max) max= e;
    }
    av_log(NULL, AV_LOG_INFO, "max:%f e:%g\n", max, sqrt(error/n));
    return err;
}


static void help(void)
{
    av_log(NULL, AV_LOG_INFO,"usage: fft-test [-h] [-s] [-i] [-n b]\n"
           "-h     print this help\n"
           "-s     speed test\n"
           "-m     (I)MDCT test\n"
           "-d     (I)DCT test\n"
           "-r     (I)RDFT test\n"
           "-i     inverse transform test\n"
           "-n b   set the transform size to 2^b\n"
           "-f x   set scale factor for output data of (I)MDCT to x\n"
           );
}

enum tf_transform {
    TRANSFORM_FFT,
    TRANSFORM_MDCT,
    TRANSFORM_RDFT,
    TRANSFORM_DCT,
};

#if !HAVE_GETOPT
#include "compat/getopt.c"
#endif

int main(int argc, char **argv)
{
    FFTComplex *tab, *tab1, *tab_ref;
    FFTSample *tab2;
    int it, i, c;
    int cpuflags;
    int do_speed = 0;
    int err = 1;
    enum tf_transform transform = TRANSFORM_FFT;
    int do_inverse = 0;
    FFTContext s1, *s = &s1;
    FFTContext m1, *m = &m1;
#if FFT_FLOAT
    RDFTContext r1, *r = &r1;
    DCTContext d1, *d = &d1;
    int fft_size_2;
#endif
    int fft_nbits, fft_size;
    double scale = 1.0;
    AVLFG prng;
    av_lfg_init(&prng, 1);

    fft_nbits = 9;
    for(;;) {
        c = getopt(argc, argv, "hsimrdn:f:c:");
        if (c == -1)
            break;
        switch(c) {
        case 'h':
            help();
            return 1;
        case 's':
            do_speed = 1;
            break;
        case 'i':
            do_inverse = 1;
            break;
        case 'm':
            transform = TRANSFORM_MDCT;
            break;
        case 'r':
            transform = TRANSFORM_RDFT;
            break;
        case 'd':
            transform = TRANSFORM_DCT;
            break;
        case 'n':
            fft_nbits = atoi(optarg);
            break;
        case 'f':
            scale = atof(optarg);
            break;
        case 'c':
            cpuflags = av_get_cpu_flags();

            if (av_parse_cpu_caps(&cpuflags, optarg) < 0)
                return 1;

            av_force_cpu_flags(cpuflags);
            break;
        }
    }

    fft_size = 1 << fft_nbits;
    tab = av_malloc_array(fft_size, sizeof(FFTComplex));
    tab1 = av_malloc_array(fft_size, sizeof(FFTComplex));
    tab_ref = av_malloc_array(fft_size, sizeof(FFTComplex));
    tab2 = av_malloc_array(fft_size, sizeof(FFTSample));

    switch (transform) {
#if CONFIG_MDCT
    case TRANSFORM_MDCT:
        av_log(NULL, AV_LOG_INFO,"Scale factor is set to %f\n", scale);
        if (do_inverse)
            av_log(NULL, AV_LOG_INFO,"IMDCT");
        else
            av_log(NULL, AV_LOG_INFO,"MDCT");
        ff_mdct_init(m, fft_nbits, do_inverse, scale);
        break;
#endif /* CONFIG_MDCT */
    case TRANSFORM_FFT:
        if (do_inverse)
            av_log(NULL, AV_LOG_INFO,"IFFT");
        else
            av_log(NULL, AV_LOG_INFO,"FFT");
        ff_fft_init(s, fft_nbits, do_inverse);
        fft_ref_init(fft_nbits, do_inverse);
        break;
#if FFT_FLOAT
#if CONFIG_RDFT
    case TRANSFORM_RDFT:
        if (do_inverse)
            av_log(NULL, AV_LOG_INFO,"IDFT_C2R");
        else
            av_log(NULL, AV_LOG_INFO,"DFT_R2C");
        ff_rdft_init(r, fft_nbits, do_inverse ? IDFT_C2R : DFT_R2C);
        fft_ref_init(fft_nbits, do_inverse);
        break;
<<<<<<< HEAD
#    if CONFIG_DCT
=======
#endif /* CONFIG_RDFT */
#if CONFIG_DCT
>>>>>>> 24f45c16
    case TRANSFORM_DCT:
        if (do_inverse)
            av_log(NULL, AV_LOG_INFO,"DCT_III");
        else
            av_log(NULL, AV_LOG_INFO,"DCT_II");
        ff_dct_init(d, fft_nbits, do_inverse ? DCT_III : DCT_II);
        break;
<<<<<<< HEAD
#    endif
=======
#endif /* CONFIG_DCT */
>>>>>>> 24f45c16
#endif
    default:
        av_log(NULL, AV_LOG_ERROR, "Requested transform not supported\n");
        return 1;
    }
    av_log(NULL, AV_LOG_INFO," %d test\n", fft_size);

    /* generate random data */

    for (i = 0; i < fft_size; i++) {
        tab1[i].re = frandom(&prng);
        tab1[i].im = frandom(&prng);
    }

    /* checking result */
    av_log(NULL, AV_LOG_INFO,"Checking...\n");

    switch (transform) {
#if CONFIG_MDCT
    case TRANSFORM_MDCT:
        if (do_inverse) {
            imdct_ref((FFTSample *)tab_ref, (FFTSample *)tab1, fft_nbits);
            m->imdct_calc(m, tab2, (FFTSample *)tab1);
            err = check_diff((FFTSample *)tab_ref, tab2, fft_size, scale);
        } else {
            mdct_ref((FFTSample *)tab_ref, (FFTSample *)tab1, fft_nbits);

            m->mdct_calc(m, tab2, (FFTSample *)tab1);

            err = check_diff((FFTSample *)tab_ref, tab2, fft_size / 2, scale);
        }
        break;
#endif /* CONFIG_MDCT */
    case TRANSFORM_FFT:
        memcpy(tab, tab1, fft_size * sizeof(FFTComplex));
        s->fft_permute(s, tab);
        s->fft_calc(s, tab);

        fft_ref(tab_ref, tab1, fft_nbits);
        err = check_diff((FFTSample *)tab_ref, (FFTSample *)tab, fft_size * 2, 1.0);
        break;
#if FFT_FLOAT
#if CONFIG_RDFT
    case TRANSFORM_RDFT:
        fft_size_2 = fft_size >> 1;
        if (do_inverse) {
            tab1[         0].im = 0;
            tab1[fft_size_2].im = 0;
            for (i = 1; i < fft_size_2; i++) {
                tab1[fft_size_2+i].re =  tab1[fft_size_2-i].re;
                tab1[fft_size_2+i].im = -tab1[fft_size_2-i].im;
            }

            memcpy(tab2, tab1, fft_size * sizeof(FFTSample));
            tab2[1] = tab1[fft_size_2].re;

            r->rdft_calc(r, tab2);
            fft_ref(tab_ref, tab1, fft_nbits);
            for (i = 0; i < fft_size; i++) {
                tab[i].re = tab2[i];
                tab[i].im = 0;
            }
            err = check_diff((float *)tab_ref, (float *)tab, fft_size * 2, 0.5);
        } else {
            for (i = 0; i < fft_size; i++) {
                tab2[i]    = tab1[i].re;
                tab1[i].im = 0;
            }
            r->rdft_calc(r, tab2);
            fft_ref(tab_ref, tab1, fft_nbits);
            tab_ref[0].im = tab_ref[fft_size_2].re;
            err = check_diff((float *)tab_ref, (float *)tab2, fft_size, 1.0);
        }
        break;
#endif /* CONFIG_RDFT */
#if CONFIG_DCT
    case TRANSFORM_DCT:
        memcpy(tab, tab1, fft_size * sizeof(FFTComplex));
        d->dct_calc(d, (FFTSample *)tab);
        if (do_inverse) {
            idct_ref((FFTSample*)tab_ref, (FFTSample *)tab1, fft_nbits);
        } else {
            dct_ref((FFTSample*)tab_ref, (FFTSample *)tab1, fft_nbits);
        }
        err = check_diff((float *)tab_ref, (float *)tab, fft_size, 1.0);
        break;
#endif /* CONFIG_DCT */
#endif
    }

    /* do a speed test */

    if (do_speed) {
        int64_t time_start, duration;
        int nb_its;

        av_log(NULL, AV_LOG_INFO,"Speed test...\n");
        /* we measure during about 1 seconds */
        nb_its = 1;
        for(;;) {
            time_start = av_gettime_relative();
            for (it = 0; it < nb_its; it++) {
                switch (transform) {
                case TRANSFORM_MDCT:
                    if (do_inverse) {
                        m->imdct_calc(m, (FFTSample *)tab, (FFTSample *)tab1);
                    } else {
                        m->mdct_calc(m, (FFTSample *)tab, (FFTSample *)tab1);
                    }
                    break;
                case TRANSFORM_FFT:
                    memcpy(tab, tab1, fft_size * sizeof(FFTComplex));
                    s->fft_calc(s, tab);
                    break;
#if FFT_FLOAT
                case TRANSFORM_RDFT:
                    memcpy(tab2, tab1, fft_size * sizeof(FFTSample));
                    r->rdft_calc(r, tab2);
                    break;
                case TRANSFORM_DCT:
                    memcpy(tab2, tab1, fft_size * sizeof(FFTSample));
                    d->dct_calc(d, tab2);
                    break;
#endif
                }
            }
            duration = av_gettime_relative() - time_start;
            if (duration >= 1000000)
                break;
            nb_its *= 2;
        }
        av_log(NULL, AV_LOG_INFO,"time: %0.1f us/transform [total time=%0.2f s its=%d]\n",
               (double)duration / nb_its,
               (double)duration / 1000000.0,
               nb_its);
    }

    switch (transform) {
#if CONFIG_MDCT
    case TRANSFORM_MDCT:
        ff_mdct_end(m);
        break;
#endif /* CONFIG_MDCT */
    case TRANSFORM_FFT:
        ff_fft_end(s);
        break;
#if FFT_FLOAT
#if CONFIG_RDFT
    case TRANSFORM_RDFT:
        ff_rdft_end(r);
        break;
<<<<<<< HEAD
#    if CONFIG_DCT
    case TRANSFORM_DCT:
        ff_dct_end(d);
        break;
#    endif
=======
#endif /* CONFIG_RDFT */
#if CONFIG_DCT
    case TRANSFORM_DCT:
        ff_dct_end(d);
        break;
#endif /* CONFIG_DCT */
>>>>>>> 24f45c16
#endif
    }

    av_free(tab);
    av_free(tab1);
    av_free(tab2);
    av_free(tab_ref);
    av_free(exptab);

    if (err)
        printf("Error: %d.\n", err);

    return !!err;
}<|MERGE_RESOLUTION|>--- conflicted
+++ resolved
@@ -155,12 +155,8 @@
 #endif /* CONFIG_MDCT */
 
 #if FFT_FLOAT
-<<<<<<< HEAD
+#if CONFIG_DCT
 static void idct_ref(FFTSample *output, FFTSample *input, int nbits)
-=======
-#if CONFIG_DCT
-static void idct_ref(float *output, float *input, int nbits)
->>>>>>> 24f45c16
 {
     int n = 1<<nbits;
     int k, i;
@@ -337,7 +333,7 @@
         fft_ref_init(fft_nbits, do_inverse);
         break;
 #if FFT_FLOAT
-#if CONFIG_RDFT
+#    if CONFIG_RDFT
     case TRANSFORM_RDFT:
         if (do_inverse)
             av_log(NULL, AV_LOG_INFO,"IDFT_C2R");
@@ -346,12 +342,8 @@
         ff_rdft_init(r, fft_nbits, do_inverse ? IDFT_C2R : DFT_R2C);
         fft_ref_init(fft_nbits, do_inverse);
         break;
-<<<<<<< HEAD
+#    endif /* CONFIG_RDFT */
 #    if CONFIG_DCT
-=======
-#endif /* CONFIG_RDFT */
-#if CONFIG_DCT
->>>>>>> 24f45c16
     case TRANSFORM_DCT:
         if (do_inverse)
             av_log(NULL, AV_LOG_INFO,"DCT_III");
@@ -359,11 +351,7 @@
             av_log(NULL, AV_LOG_INFO,"DCT_II");
         ff_dct_init(d, fft_nbits, do_inverse ? DCT_III : DCT_II);
         break;
-<<<<<<< HEAD
-#    endif
-=======
-#endif /* CONFIG_DCT */
->>>>>>> 24f45c16
+#    endif /* CONFIG_DCT */
 #endif
     default:
         av_log(NULL, AV_LOG_ERROR, "Requested transform not supported\n");
@@ -511,24 +499,16 @@
         ff_fft_end(s);
         break;
 #if FFT_FLOAT
-#if CONFIG_RDFT
+#    if CONFIG_RDFT
     case TRANSFORM_RDFT:
         ff_rdft_end(r);
         break;
-<<<<<<< HEAD
+#    endif /* CONFIG_RDFT */
 #    if CONFIG_DCT
     case TRANSFORM_DCT:
         ff_dct_end(d);
         break;
-#    endif
-=======
-#endif /* CONFIG_RDFT */
-#if CONFIG_DCT
-    case TRANSFORM_DCT:
-        ff_dct_end(d);
-        break;
-#endif /* CONFIG_DCT */
->>>>>>> 24f45c16
+#    endif /* CONFIG_DCT */
 #endif
     }
 
