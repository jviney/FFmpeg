--- conflicted
+++ resolved
@@ -499,9 +499,6 @@
     int i, ret;
     uint32_t *pal;
 
-<<<<<<< HEAD
-    switch (s->planar * 1000 + s->bpp * 10 + s->bppcount) {
-=======
     // make sure there is no aliasing in the following switch
     if (s->bpp >= 100 || s->bppcount >= 10) {
         av_log(s->avctx, AV_LOG_ERROR,
@@ -510,8 +507,7 @@
         return AVERROR_INVALIDDATA;
     }
 
-    switch (s->bpp * 10 + s->bppcount) {
->>>>>>> eb904140
+    switch (s->planar * 1000 + s->bpp * 10 + s->bppcount) {
     case 11:
         if (!s->palette_is_set) {
             s->avctx->pix_fmt = AV_PIX_FMT_MONOBLACK;
