--- conflicted
+++ resolved
@@ -724,32 +724,22 @@
         uint8_t *uvbuf = s->edge_emu_buffer + 22 * s->linesize;
 
         srcY -= 2 + 2*s->linesize;
-<<<<<<< HEAD
-        s->vdsp.emulated_edge_mc(s->edge_emu_buffer, s->linesize, srcY, s->linesize,
-                                 (width<<3)+6, (height<<3)+6, src_x - 2, src_y - 2,
-                                 s->h_edge_pos, s->v_edge_pos);
-        srcY = s->edge_emu_buffer + 2 + 2*s->linesize;
-        s->vdsp.emulated_edge_mc(uvbuf, s->uvlinesize, srcU, s->uvlinesize,
-                                 (width<<2)+1, (height<<2)+1, uvsrc_x, uvsrc_y,
-                                 s->h_edge_pos >> 1, s->v_edge_pos >> 1);
-        s->vdsp.emulated_edge_mc(uvbuf + 16, s->uvlinesize, srcV, s->uvlinesize,
-                                 (width<<2)+1, (height<<2)+1, uvsrc_x, uvsrc_y,
-                                 s->h_edge_pos >> 1, s->v_edge_pos >> 1);
-=======
         s->vdsp.emulated_edge_mc(s->edge_emu_buffer, srcY,
                                  s->linesize, s->linesize,
                                  (width << 3) + 6, (height << 3) + 6,
-                            src_x - 2, src_y - 2, s->h_edge_pos, s->v_edge_pos);
+                                 src_x - 2, src_y - 2,
+                                 s->h_edge_pos, s->v_edge_pos);
         srcY = s->edge_emu_buffer + 2 + 2*s->linesize;
         s->vdsp.emulated_edge_mc(uvbuf, srcU,
-                                 s->uvlinesize,s->uvlinesize,
+                                 s->uvlinesize, s->uvlinesize,
                                  (width << 2) + 1, (height << 2) + 1,
-                            uvsrc_x, uvsrc_y, s->h_edge_pos >> 1, s->v_edge_pos >> 1);
+                                 uvsrc_x, uvsrc_y,
+                                 s->h_edge_pos >> 1, s->v_edge_pos >> 1);
         s->vdsp.emulated_edge_mc(uvbuf + 16, srcV,
                                  s->uvlinesize, s->uvlinesize,
                                  (width << 2) + 1, (height << 2) + 1,
-                            uvsrc_x, uvsrc_y, s->h_edge_pos >> 1, s->v_edge_pos >> 1);
->>>>>>> 458446ac
+                                 uvsrc_x, uvsrc_y,
+                                 s->h_edge_pos >> 1, s->v_edge_pos >> 1);
         srcU = uvbuf;
         srcV = uvbuf + 16;
     }
