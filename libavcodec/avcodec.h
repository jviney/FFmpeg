/*
 * copyright (c) 2001 Fabrice Bellard
 *
 * This file is part of FFmpeg.
 *
 * FFmpeg is free software; you can redistribute it and/or
 * modify it under the terms of the GNU Lesser General Public
 * License as published by the Free Software Foundation; either
 * version 2.1 of the License, or (at your option) any later version.
 *
 * FFmpeg is distributed in the hope that it will be useful,
 * but WITHOUT ANY WARRANTY; without even the implied warranty of
 * MERCHANTABILITY or FITNESS FOR A PARTICULAR PURPOSE.  See the GNU
 * Lesser General Public License for more details.
 *
 * You should have received a copy of the GNU Lesser General Public
 * License along with FFmpeg; if not, write to the Free Software
 * Foundation, Inc., 51 Franklin Street, Fifth Floor, Boston, MA 02110-1301 USA
 */

#ifndef AVCODEC_AVCODEC_H
#define AVCODEC_AVCODEC_H

/**
 * @file
 * @ingroup libavc
 * Libavcodec external API header
 */

#include <errno.h>
#include "libavutil/samplefmt.h"
#include "libavutil/attributes.h"
#include "libavutil/avutil.h"
#include "libavutil/buffer.h"
#include "libavutil/cpu.h"
#include "libavutil/channel_layout.h"
#include "libavutil/dict.h"
#include "libavutil/frame.h"
#include "libavutil/log.h"
#include "libavutil/pixfmt.h"
#include "libavutil/rational.h"

#include "version.h"

#if FF_API_FAST_MALLOC
// to provide fast_*alloc
#include "libavutil/mem.h"
#endif

/**
 * @defgroup libavc Encoding/Decoding Library
 * @{
 *
 * @defgroup lavc_decoding Decoding
 * @{
 * @}
 *
 * @defgroup lavc_encoding Encoding
 * @{
 * @}
 *
 * @defgroup lavc_codec Codecs
 * @{
 * @defgroup lavc_codec_native Native Codecs
 * @{
 * @}
 * @defgroup lavc_codec_wrappers External library wrappers
 * @{
 * @}
 * @defgroup lavc_codec_hwaccel Hardware Accelerators bridge
 * @{
 * @}
 * @}
 * @defgroup lavc_internal Internal
 * @{
 * @}
 * @}
 *
 */

/**
 * @defgroup lavc_core Core functions/structures.
 * @ingroup libavc
 *
 * Basic definitions, functions for querying libavcodec capabilities,
 * allocating core structures, etc.
 * @{
 */


/**
 * Identify the syntax and semantics of the bitstream.
 * The principle is roughly:
 * Two decoders with the same ID can decode the same streams.
 * Two encoders with the same ID can encode compatible streams.
 * There may be slight deviations from the principle due to implementation
 * details.
 *
 * If you add a codec ID to this list, add it so that
 * 1. no value of a existing codec ID changes (that would break ABI),
 * 2. Give it a value which when taken as ASCII is recognized uniquely by a human as this specific codec.
 *    This ensures that 2 forks can independently add AVCodecIDs without producing conflicts.
 *
 * After adding new codec IDs, do not forget to add an entry to the codec
 * descriptor list and bump libavcodec minor version.
 */
enum AVCodecID {
    AV_CODEC_ID_NONE,

    /* video codecs */
    AV_CODEC_ID_MPEG1VIDEO,
    AV_CODEC_ID_MPEG2VIDEO, ///< preferred ID for MPEG-1/2 video decoding
#if FF_API_XVMC
    AV_CODEC_ID_MPEG2VIDEO_XVMC,
#endif /* FF_API_XVMC */
    AV_CODEC_ID_H261,
    AV_CODEC_ID_H263,
    AV_CODEC_ID_RV10,
    AV_CODEC_ID_RV20,
    AV_CODEC_ID_MJPEG,
    AV_CODEC_ID_MJPEGB,
    AV_CODEC_ID_LJPEG,
    AV_CODEC_ID_SP5X,
    AV_CODEC_ID_JPEGLS,
    AV_CODEC_ID_MPEG4,
    AV_CODEC_ID_RAWVIDEO,
    AV_CODEC_ID_MSMPEG4V1,
    AV_CODEC_ID_MSMPEG4V2,
    AV_CODEC_ID_MSMPEG4V3,
    AV_CODEC_ID_WMV1,
    AV_CODEC_ID_WMV2,
    AV_CODEC_ID_H263P,
    AV_CODEC_ID_H263I,
    AV_CODEC_ID_FLV1,
    AV_CODEC_ID_SVQ1,
    AV_CODEC_ID_SVQ3,
    AV_CODEC_ID_DVVIDEO,
    AV_CODEC_ID_HUFFYUV,
    AV_CODEC_ID_CYUV,
    AV_CODEC_ID_H264,
    AV_CODEC_ID_INDEO3,
    AV_CODEC_ID_VP3,
    AV_CODEC_ID_THEORA,
    AV_CODEC_ID_ASV1,
    AV_CODEC_ID_ASV2,
    AV_CODEC_ID_FFV1,
    AV_CODEC_ID_4XM,
    AV_CODEC_ID_VCR1,
    AV_CODEC_ID_CLJR,
    AV_CODEC_ID_MDEC,
    AV_CODEC_ID_ROQ,
    AV_CODEC_ID_INTERPLAY_VIDEO,
    AV_CODEC_ID_XAN_WC3,
    AV_CODEC_ID_XAN_WC4,
    AV_CODEC_ID_RPZA,
    AV_CODEC_ID_CINEPAK,
    AV_CODEC_ID_WS_VQA,
    AV_CODEC_ID_MSRLE,
    AV_CODEC_ID_MSVIDEO1,
    AV_CODEC_ID_IDCIN,
    AV_CODEC_ID_8BPS,
    AV_CODEC_ID_SMC,
    AV_CODEC_ID_FLIC,
    AV_CODEC_ID_TRUEMOTION1,
    AV_CODEC_ID_VMDVIDEO,
    AV_CODEC_ID_MSZH,
    AV_CODEC_ID_ZLIB,
    AV_CODEC_ID_QTRLE,
    AV_CODEC_ID_TSCC,
    AV_CODEC_ID_ULTI,
    AV_CODEC_ID_QDRAW,
    AV_CODEC_ID_VIXL,
    AV_CODEC_ID_QPEG,
    AV_CODEC_ID_PNG,
    AV_CODEC_ID_PPM,
    AV_CODEC_ID_PBM,
    AV_CODEC_ID_PGM,
    AV_CODEC_ID_PGMYUV,
    AV_CODEC_ID_PAM,
    AV_CODEC_ID_FFVHUFF,
    AV_CODEC_ID_RV30,
    AV_CODEC_ID_RV40,
    AV_CODEC_ID_VC1,
    AV_CODEC_ID_WMV3,
    AV_CODEC_ID_LOCO,
    AV_CODEC_ID_WNV1,
    AV_CODEC_ID_AASC,
    AV_CODEC_ID_INDEO2,
    AV_CODEC_ID_FRAPS,
    AV_CODEC_ID_TRUEMOTION2,
    AV_CODEC_ID_BMP,
    AV_CODEC_ID_CSCD,
    AV_CODEC_ID_MMVIDEO,
    AV_CODEC_ID_ZMBV,
    AV_CODEC_ID_AVS,
    AV_CODEC_ID_SMACKVIDEO,
    AV_CODEC_ID_NUV,
    AV_CODEC_ID_KMVC,
    AV_CODEC_ID_FLASHSV,
    AV_CODEC_ID_CAVS,
    AV_CODEC_ID_JPEG2000,
    AV_CODEC_ID_VMNC,
    AV_CODEC_ID_VP5,
    AV_CODEC_ID_VP6,
    AV_CODEC_ID_VP6F,
    AV_CODEC_ID_TARGA,
    AV_CODEC_ID_DSICINVIDEO,
    AV_CODEC_ID_TIERTEXSEQVIDEO,
    AV_CODEC_ID_TIFF,
    AV_CODEC_ID_GIF,
    AV_CODEC_ID_DXA,
    AV_CODEC_ID_DNXHD,
    AV_CODEC_ID_THP,
    AV_CODEC_ID_SGI,
    AV_CODEC_ID_C93,
    AV_CODEC_ID_BETHSOFTVID,
    AV_CODEC_ID_PTX,
    AV_CODEC_ID_TXD,
    AV_CODEC_ID_VP6A,
    AV_CODEC_ID_AMV,
    AV_CODEC_ID_VB,
    AV_CODEC_ID_PCX,
    AV_CODEC_ID_SUNRAST,
    AV_CODEC_ID_INDEO4,
    AV_CODEC_ID_INDEO5,
    AV_CODEC_ID_MIMIC,
    AV_CODEC_ID_RL2,
    AV_CODEC_ID_ESCAPE124,
    AV_CODEC_ID_DIRAC,
    AV_CODEC_ID_BFI,
    AV_CODEC_ID_CMV,
    AV_CODEC_ID_MOTIONPIXELS,
    AV_CODEC_ID_TGV,
    AV_CODEC_ID_TGQ,
    AV_CODEC_ID_TQI,
    AV_CODEC_ID_AURA,
    AV_CODEC_ID_AURA2,
    AV_CODEC_ID_V210X,
    AV_CODEC_ID_TMV,
    AV_CODEC_ID_V210,
    AV_CODEC_ID_DPX,
    AV_CODEC_ID_MAD,
    AV_CODEC_ID_FRWU,
    AV_CODEC_ID_FLASHSV2,
    AV_CODEC_ID_CDGRAPHICS,
    AV_CODEC_ID_R210,
    AV_CODEC_ID_ANM,
    AV_CODEC_ID_BINKVIDEO,
    AV_CODEC_ID_IFF_ILBM,
    AV_CODEC_ID_IFF_BYTERUN1,
    AV_CODEC_ID_KGV1,
    AV_CODEC_ID_YOP,
    AV_CODEC_ID_VP8,
    AV_CODEC_ID_PICTOR,
    AV_CODEC_ID_ANSI,
    AV_CODEC_ID_A64_MULTI,
    AV_CODEC_ID_A64_MULTI5,
    AV_CODEC_ID_R10K,
    AV_CODEC_ID_MXPEG,
    AV_CODEC_ID_LAGARITH,
    AV_CODEC_ID_PRORES,
    AV_CODEC_ID_JV,
    AV_CODEC_ID_DFA,
    AV_CODEC_ID_WMV3IMAGE,
    AV_CODEC_ID_VC1IMAGE,
    AV_CODEC_ID_UTVIDEO,
    AV_CODEC_ID_BMV_VIDEO,
    AV_CODEC_ID_VBLE,
    AV_CODEC_ID_DXTORY,
    AV_CODEC_ID_V410,
    AV_CODEC_ID_XWD,
    AV_CODEC_ID_CDXL,
    AV_CODEC_ID_XBM,
    AV_CODEC_ID_ZEROCODEC,
    AV_CODEC_ID_MSS1,
    AV_CODEC_ID_MSA1,
    AV_CODEC_ID_TSCC2,
    AV_CODEC_ID_MTS2,
    AV_CODEC_ID_CLLC,
    AV_CODEC_ID_MSS2,
    AV_CODEC_ID_VP9,
    AV_CODEC_ID_AIC,
    AV_CODEC_ID_ESCAPE130_DEPRECATED,
    AV_CODEC_ID_G2M_DEPRECATED,
    AV_CODEC_ID_WEBP_DEPRECATED,
    AV_CODEC_ID_HNM4_VIDEO,
    AV_CODEC_ID_HEVC_DEPRECATED,
    AV_CODEC_ID_FIC,
    AV_CODEC_ID_ALIAS_PIX,
<<<<<<< HEAD
    AV_CODEC_ID_BRENDER_PIX_DEPRECATED,
    AV_CODEC_ID_PAF_VIDEO_DEPRECATED,

    AV_CODEC_ID_BRENDER_PIX= MKBETAG('B','P','I','X'),
    AV_CODEC_ID_Y41P       = MKBETAG('Y','4','1','P'),
    AV_CODEC_ID_ESCAPE130  = MKBETAG('E','1','3','0'),
    AV_CODEC_ID_EXR        = MKBETAG('0','E','X','R'),
    AV_CODEC_ID_AVRP       = MKBETAG('A','V','R','P'),

    AV_CODEC_ID_012V       = MKBETAG('0','1','2','V'),
    AV_CODEC_ID_G2M        = MKBETAG( 0 ,'G','2','M'),
    AV_CODEC_ID_AVUI       = MKBETAG('A','V','U','I'),
    AV_CODEC_ID_AYUV       = MKBETAG('A','Y','U','V'),
    AV_CODEC_ID_TARGA_Y216 = MKBETAG('T','2','1','6'),
    AV_CODEC_ID_V308       = MKBETAG('V','3','0','8'),
    AV_CODEC_ID_V408       = MKBETAG('V','4','0','8'),
    AV_CODEC_ID_YUV4       = MKBETAG('Y','U','V','4'),
    AV_CODEC_ID_SANM       = MKBETAG('S','A','N','M'),
    AV_CODEC_ID_PAF_VIDEO  = MKBETAG('P','A','F','V'),
    AV_CODEC_ID_AVRN       = MKBETAG('A','V','R','n'),
    AV_CODEC_ID_CPIA       = MKBETAG('C','P','I','A'),
    AV_CODEC_ID_XFACE      = MKBETAG('X','F','A','C'),
    AV_CODEC_ID_SGIRLE     = MKBETAG('S','G','I','R'),
    AV_CODEC_ID_MVC1       = MKBETAG('M','V','C','1'),
    AV_CODEC_ID_MVC2       = MKBETAG('M','V','C','2'),
    AV_CODEC_ID_SNOW       = MKBETAG('S','N','O','W'),
    AV_CODEC_ID_WEBP       = MKBETAG('W','E','B','P'),
    AV_CODEC_ID_SMVJPEG    = MKBETAG('S','M','V','J'),
    AV_CODEC_ID_HEVC       = MKBETAG('H','2','6','5'),
#define AV_CODEC_ID_H265 AV_CODEC_ID_HEVC
    AV_CODEC_ID_VP7        = MKBETAG('V','P','7','0'),
=======
    AV_CODEC_ID_BRENDER_PIX,
    AV_CODEC_ID_PAF_VIDEO,
    AV_CODEC_ID_EXR,
>>>>>>> 38389058

    /* various PCM "codecs" */
    AV_CODEC_ID_FIRST_AUDIO = 0x10000,     ///< A dummy id pointing at the start of audio codecs
    AV_CODEC_ID_PCM_S16LE = 0x10000,
    AV_CODEC_ID_PCM_S16BE,
    AV_CODEC_ID_PCM_U16LE,
    AV_CODEC_ID_PCM_U16BE,
    AV_CODEC_ID_PCM_S8,
    AV_CODEC_ID_PCM_U8,
    AV_CODEC_ID_PCM_MULAW,
    AV_CODEC_ID_PCM_ALAW,
    AV_CODEC_ID_PCM_S32LE,
    AV_CODEC_ID_PCM_S32BE,
    AV_CODEC_ID_PCM_U32LE,
    AV_CODEC_ID_PCM_U32BE,
    AV_CODEC_ID_PCM_S24LE,
    AV_CODEC_ID_PCM_S24BE,
    AV_CODEC_ID_PCM_U24LE,
    AV_CODEC_ID_PCM_U24BE,
    AV_CODEC_ID_PCM_S24DAUD,
    AV_CODEC_ID_PCM_ZORK,
    AV_CODEC_ID_PCM_S16LE_PLANAR,
    AV_CODEC_ID_PCM_DVD,
    AV_CODEC_ID_PCM_F32BE,
    AV_CODEC_ID_PCM_F32LE,
    AV_CODEC_ID_PCM_F64BE,
    AV_CODEC_ID_PCM_F64LE,
    AV_CODEC_ID_PCM_BLURAY,
    AV_CODEC_ID_PCM_LXF,
    AV_CODEC_ID_S302M,
    AV_CODEC_ID_PCM_S8_PLANAR,
    AV_CODEC_ID_PCM_S24LE_PLANAR_DEPRECATED,
    AV_CODEC_ID_PCM_S32LE_PLANAR_DEPRECATED,
    AV_CODEC_ID_PCM_S24LE_PLANAR = MKBETAG(24,'P','S','P'),
    AV_CODEC_ID_PCM_S32LE_PLANAR = MKBETAG(32,'P','S','P'),
    AV_CODEC_ID_PCM_S16BE_PLANAR = MKBETAG('P','S','P',16),

    /* various ADPCM codecs */
    AV_CODEC_ID_ADPCM_IMA_QT = 0x11000,
    AV_CODEC_ID_ADPCM_IMA_WAV,
    AV_CODEC_ID_ADPCM_IMA_DK3,
    AV_CODEC_ID_ADPCM_IMA_DK4,
    AV_CODEC_ID_ADPCM_IMA_WS,
    AV_CODEC_ID_ADPCM_IMA_SMJPEG,
    AV_CODEC_ID_ADPCM_MS,
    AV_CODEC_ID_ADPCM_4XM,
    AV_CODEC_ID_ADPCM_XA,
    AV_CODEC_ID_ADPCM_ADX,
    AV_CODEC_ID_ADPCM_EA,
    AV_CODEC_ID_ADPCM_G726,
    AV_CODEC_ID_ADPCM_CT,
    AV_CODEC_ID_ADPCM_SWF,
    AV_CODEC_ID_ADPCM_YAMAHA,
    AV_CODEC_ID_ADPCM_SBPRO_4,
    AV_CODEC_ID_ADPCM_SBPRO_3,
    AV_CODEC_ID_ADPCM_SBPRO_2,
    AV_CODEC_ID_ADPCM_THP,
    AV_CODEC_ID_ADPCM_IMA_AMV,
    AV_CODEC_ID_ADPCM_EA_R1,
    AV_CODEC_ID_ADPCM_EA_R3,
    AV_CODEC_ID_ADPCM_EA_R2,
    AV_CODEC_ID_ADPCM_IMA_EA_SEAD,
    AV_CODEC_ID_ADPCM_IMA_EA_EACS,
    AV_CODEC_ID_ADPCM_EA_XAS,
    AV_CODEC_ID_ADPCM_EA_MAXIS_XA,
    AV_CODEC_ID_ADPCM_IMA_ISS,
    AV_CODEC_ID_ADPCM_G722,
    AV_CODEC_ID_ADPCM_IMA_APC,
    AV_CODEC_ID_VIMA       = MKBETAG('V','I','M','A'),
    AV_CODEC_ID_ADPCM_AFC  = MKBETAG('A','F','C',' '),
    AV_CODEC_ID_ADPCM_IMA_OKI = MKBETAG('O','K','I',' '),
    AV_CODEC_ID_ADPCM_DTK  = MKBETAG('D','T','K',' '),
    AV_CODEC_ID_ADPCM_IMA_RAD = MKBETAG('R','A','D',' '),
    AV_CODEC_ID_ADPCM_G726LE = MKBETAG('6','2','7','G'),

    /* AMR */
    AV_CODEC_ID_AMR_NB = 0x12000,
    AV_CODEC_ID_AMR_WB,

    /* RealAudio codecs*/
    AV_CODEC_ID_RA_144 = 0x13000,
    AV_CODEC_ID_RA_288,

    /* various DPCM codecs */
    AV_CODEC_ID_ROQ_DPCM = 0x14000,
    AV_CODEC_ID_INTERPLAY_DPCM,
    AV_CODEC_ID_XAN_DPCM,
    AV_CODEC_ID_SOL_DPCM,

    /* audio codecs */
    AV_CODEC_ID_MP2 = 0x15000,
    AV_CODEC_ID_MP3, ///< preferred ID for decoding MPEG audio layer 1, 2 or 3
    AV_CODEC_ID_AAC,
    AV_CODEC_ID_AC3,
    AV_CODEC_ID_DTS,
    AV_CODEC_ID_VORBIS,
    AV_CODEC_ID_DVAUDIO,
    AV_CODEC_ID_WMAV1,
    AV_CODEC_ID_WMAV2,
    AV_CODEC_ID_MACE3,
    AV_CODEC_ID_MACE6,
    AV_CODEC_ID_VMDAUDIO,
    AV_CODEC_ID_FLAC,
    AV_CODEC_ID_MP3ADU,
    AV_CODEC_ID_MP3ON4,
    AV_CODEC_ID_SHORTEN,
    AV_CODEC_ID_ALAC,
    AV_CODEC_ID_WESTWOOD_SND1,
    AV_CODEC_ID_GSM, ///< as in Berlin toast format
    AV_CODEC_ID_QDM2,
    AV_CODEC_ID_COOK,
    AV_CODEC_ID_TRUESPEECH,
    AV_CODEC_ID_TTA,
    AV_CODEC_ID_SMACKAUDIO,
    AV_CODEC_ID_QCELP,
    AV_CODEC_ID_WAVPACK,
    AV_CODEC_ID_DSICINAUDIO,
    AV_CODEC_ID_IMC,
    AV_CODEC_ID_MUSEPACK7,
    AV_CODEC_ID_MLP,
    AV_CODEC_ID_GSM_MS, /* as found in WAV */
    AV_CODEC_ID_ATRAC3,
#if FF_API_VOXWARE
    AV_CODEC_ID_VOXWARE,
#endif
    AV_CODEC_ID_APE,
    AV_CODEC_ID_NELLYMOSER,
    AV_CODEC_ID_MUSEPACK8,
    AV_CODEC_ID_SPEEX,
    AV_CODEC_ID_WMAVOICE,
    AV_CODEC_ID_WMAPRO,
    AV_CODEC_ID_WMALOSSLESS,
    AV_CODEC_ID_ATRAC3P,
    AV_CODEC_ID_EAC3,
    AV_CODEC_ID_SIPR,
    AV_CODEC_ID_MP1,
    AV_CODEC_ID_TWINVQ,
    AV_CODEC_ID_TRUEHD,
    AV_CODEC_ID_MP4ALS,
    AV_CODEC_ID_ATRAC1,
    AV_CODEC_ID_BINKAUDIO_RDFT,
    AV_CODEC_ID_BINKAUDIO_DCT,
    AV_CODEC_ID_AAC_LATM,
    AV_CODEC_ID_QDMC,
    AV_CODEC_ID_CELT,
    AV_CODEC_ID_G723_1,
    AV_CODEC_ID_G729,
    AV_CODEC_ID_8SVX_EXP,
    AV_CODEC_ID_8SVX_FIB,
    AV_CODEC_ID_BMV_AUDIO,
    AV_CODEC_ID_RALF,
    AV_CODEC_ID_IAC,
    AV_CODEC_ID_ILBC,
    AV_CODEC_ID_OPUS_DEPRECATED,
    AV_CODEC_ID_COMFORT_NOISE,
    AV_CODEC_ID_TAK_DEPRECATED,
    AV_CODEC_ID_METASOUND,
    AV_CODEC_ID_PAF_AUDIO_DEPRECATED,
    AV_CODEC_ID_FFWAVESYNTH = MKBETAG('F','F','W','S'),
    AV_CODEC_ID_SONIC       = MKBETAG('S','O','N','C'),
    AV_CODEC_ID_SONIC_LS    = MKBETAG('S','O','N','L'),
    AV_CODEC_ID_PAF_AUDIO   = MKBETAG('P','A','F','A'),
    AV_CODEC_ID_OPUS        = MKBETAG('O','P','U','S'),
    AV_CODEC_ID_TAK         = MKBETAG('t','B','a','K'),
    AV_CODEC_ID_EVRC        = MKBETAG('s','e','v','c'),
    AV_CODEC_ID_SMV         = MKBETAG('s','s','m','v'),

    /* subtitle codecs */
    AV_CODEC_ID_FIRST_SUBTITLE = 0x17000,          ///< A dummy ID pointing at the start of subtitle codecs.
    AV_CODEC_ID_DVD_SUBTITLE = 0x17000,
    AV_CODEC_ID_DVB_SUBTITLE,
    AV_CODEC_ID_TEXT,  ///< raw UTF-8 text
    AV_CODEC_ID_XSUB,
    AV_CODEC_ID_SSA,
    AV_CODEC_ID_MOV_TEXT,
    AV_CODEC_ID_HDMV_PGS_SUBTITLE,
    AV_CODEC_ID_DVB_TELETEXT,
    AV_CODEC_ID_SRT,
    AV_CODEC_ID_MICRODVD   = MKBETAG('m','D','V','D'),
    AV_CODEC_ID_EIA_608    = MKBETAG('c','6','0','8'),
    AV_CODEC_ID_JACOSUB    = MKBETAG('J','S','U','B'),
    AV_CODEC_ID_SAMI       = MKBETAG('S','A','M','I'),
    AV_CODEC_ID_REALTEXT   = MKBETAG('R','T','X','T'),
    AV_CODEC_ID_SUBVIEWER1 = MKBETAG('S','b','V','1'),
    AV_CODEC_ID_SUBVIEWER  = MKBETAG('S','u','b','V'),
    AV_CODEC_ID_SUBRIP     = MKBETAG('S','R','i','p'),
    AV_CODEC_ID_WEBVTT     = MKBETAG('W','V','T','T'),
    AV_CODEC_ID_MPL2       = MKBETAG('M','P','L','2'),
    AV_CODEC_ID_VPLAYER    = MKBETAG('V','P','l','r'),
    AV_CODEC_ID_PJS        = MKBETAG('P','h','J','S'),
    AV_CODEC_ID_ASS        = MKBETAG('A','S','S',' '),  ///< ASS as defined in Matroska

    /* other specific kind of codecs (generally used for attachments) */
    AV_CODEC_ID_FIRST_UNKNOWN = 0x18000,           ///< A dummy ID pointing at the start of various fake codecs.
    AV_CODEC_ID_TTF = 0x18000,
    AV_CODEC_ID_BINTEXT    = MKBETAG('B','T','X','T'),
    AV_CODEC_ID_XBIN       = MKBETAG('X','B','I','N'),
    AV_CODEC_ID_IDF        = MKBETAG( 0 ,'I','D','F'),
    AV_CODEC_ID_OTF        = MKBETAG( 0 ,'O','T','F'),
    AV_CODEC_ID_SMPTE_KLV  = MKBETAG('K','L','V','A'),
    AV_CODEC_ID_DVD_NAV    = MKBETAG('D','N','A','V'),
    AV_CODEC_ID_TIMED_ID3  = MKBETAG('T','I','D','3'),


    AV_CODEC_ID_PROBE = 0x19000, ///< codec_id is not known (like AV_CODEC_ID_NONE) but lavf should attempt to identify it

    AV_CODEC_ID_MPEG2TS = 0x20000, /**< _FAKE_ codec to indicate a raw MPEG-2 TS
                                * stream (only used by libavformat) */
    AV_CODEC_ID_MPEG4SYSTEMS = 0x20001, /**< _FAKE_ codec to indicate a MPEG-4 Systems
                                * stream (only used by libavformat) */
    AV_CODEC_ID_FFMETADATA = 0x21000,   ///< Dummy codec for streams containing only metadata information.

#if FF_API_CODEC_ID
#include "old_codec_ids.h"
#endif
};

/**
 * This struct describes the properties of a single codec described by an
 * AVCodecID.
 * @see avcodec_get_descriptor()
 */
typedef struct AVCodecDescriptor {
    enum AVCodecID     id;
    enum AVMediaType type;
    /**
     * Name of the codec described by this descriptor. It is non-empty and
     * unique for each codec descriptor. It should contain alphanumeric
     * characters and '_' only.
     */
    const char      *name;
    /**
     * A more descriptive name for this codec. May be NULL.
     */
    const char *long_name;
    /**
     * Codec properties, a combination of AV_CODEC_PROP_* flags.
     */
    int             props;
} AVCodecDescriptor;

/**
 * Codec uses only intra compression.
 * Video codecs only.
 */
#define AV_CODEC_PROP_INTRA_ONLY    (1 << 0)
/**
 * Codec supports lossy compression. Audio and video codecs only.
 * @note a codec may support both lossy and lossless
 * compression modes
 */
#define AV_CODEC_PROP_LOSSY         (1 << 1)
/**
 * Codec supports lossless compression. Audio and video codecs only.
 */
#define AV_CODEC_PROP_LOSSLESS      (1 << 2)
/**
 * Subtitle codec is bitmap based
 * Decoded AVSubtitle data can be read from the AVSubtitleRect->pict field.
 */
#define AV_CODEC_PROP_BITMAP_SUB    (1 << 16)
/**
 * Subtitle codec is text based.
 * Decoded AVSubtitle data can be read from the AVSubtitleRect->ass field.
 */
#define AV_CODEC_PROP_TEXT_SUB      (1 << 17)

/**
 * @ingroup lavc_decoding
 * Required number of additionally allocated bytes at the end of the input bitstream for decoding.
 * This is mainly needed because some optimized bitstream readers read
 * 32 or 64 bit at once and could read over the end.<br>
 * Note: If the first 23 bits of the additional bytes are not 0, then damaged
 * MPEG bitstreams could cause overread and segfault.
 */
#define FF_INPUT_BUFFER_PADDING_SIZE 16

/**
 * @ingroup lavc_encoding
 * minimum encoding buffer size
 * Used to avoid some checks during header writing.
 */
#define FF_MIN_BUFFER_SIZE 16384


/**
 * @ingroup lavc_encoding
 * motion estimation type.
 */
enum Motion_Est_ID {
    ME_ZERO = 1,    ///< no search, that is use 0,0 vector whenever one is needed
    ME_FULL,
    ME_LOG,
    ME_PHODS,
    ME_EPZS,        ///< enhanced predictive zonal search
    ME_X1,          ///< reserved for experiments
    ME_HEX,         ///< hexagon based search
    ME_UMH,         ///< uneven multi-hexagon search
    ME_TESA,        ///< transformed exhaustive search algorithm
    ME_ITER=50,     ///< iterative search
};

/**
 * @ingroup lavc_decoding
 */
enum AVDiscard{
    /* We leave some space between them for extensions (drop some
     * keyframes for intra-only or drop just some bidir frames). */
    AVDISCARD_NONE    =-16, ///< discard nothing
    AVDISCARD_DEFAULT =  0, ///< discard useless packets like 0 size packets in avi
    AVDISCARD_NONREF  =  8, ///< discard all non reference
    AVDISCARD_BIDIR   = 16, ///< discard all bidirectional frames
    AVDISCARD_NONKEY  = 32, ///< discard all frames except keyframes
    AVDISCARD_ALL     = 48, ///< discard all
};

enum AVColorPrimaries{
    AVCOL_PRI_BT709       = 1, ///< also ITU-R BT1361 / IEC 61966-2-4 / SMPTE RP177 Annex B
    AVCOL_PRI_UNSPECIFIED = 2,
    AVCOL_PRI_BT470M      = 4,
    AVCOL_PRI_BT470BG     = 5, ///< also ITU-R BT601-6 625 / ITU-R BT1358 625 / ITU-R BT1700 625 PAL & SECAM
    AVCOL_PRI_SMPTE170M   = 6, ///< also ITU-R BT601-6 525 / ITU-R BT1358 525 / ITU-R BT1700 NTSC
    AVCOL_PRI_SMPTE240M   = 7, ///< functionally identical to above
    AVCOL_PRI_FILM        = 8,
    AVCOL_PRI_BT2020      = 9, ///< ITU-R BT2020
    AVCOL_PRI_NB             , ///< Not part of ABI
};

enum AVColorTransferCharacteristic{
    AVCOL_TRC_BT709        =  1, ///< also ITU-R BT1361
    AVCOL_TRC_UNSPECIFIED  =  2,
    AVCOL_TRC_GAMMA22      =  4, ///< also ITU-R BT470M / ITU-R BT1700 625 PAL & SECAM
    AVCOL_TRC_GAMMA28      =  5, ///< also ITU-R BT470BG
    AVCOL_TRC_SMPTE170M    =  6, ///< also ITU-R BT601-6 525 or 625 / ITU-R BT1358 525 or 625 / ITU-R BT1700 NTSC
    AVCOL_TRC_SMPTE240M    =  7,
    AVCOL_TRC_LINEAR       =  8, ///< "Linear transfer characteristics"
    AVCOL_TRC_LOG          =  9, ///< "Logarithmic transfer characteristic (100:1 range)"
    AVCOL_TRC_LOG_SQRT     = 10, ///< "Logarithmic transfer characteristic (100 * Sqrt( 10 ) : 1 range)"
    AVCOL_TRC_IEC61966_2_4 = 11, ///< IEC 61966-2-4
    AVCOL_TRC_BT1361_ECG   = 12, ///< ITU-R BT1361 Extended Colour Gamut
    AVCOL_TRC_IEC61966_2_1 = 13, ///< IEC 61966-2-1 (sRGB or sYCC)
    AVCOL_TRC_BT2020_10    = 14, ///< ITU-R BT2020 for 10 bit system
    AVCOL_TRC_BT2020_12    = 15, ///< ITU-R BT2020 for 12 bit system
    AVCOL_TRC_NB               , ///< Not part of ABI
};

/**
 *  X   X      3 4 X      X are luma samples,
 *             1 2        1-6 are possible chroma positions
 *  X   X      5 6 X      0 is undefined/unknown position
 */
enum AVChromaLocation{
    AVCHROMA_LOC_UNSPECIFIED = 0,
    AVCHROMA_LOC_LEFT        = 1, ///< mpeg2/4, h264 default
    AVCHROMA_LOC_CENTER      = 2, ///< mpeg1, jpeg, h263
    AVCHROMA_LOC_TOPLEFT     = 3, ///< DV
    AVCHROMA_LOC_TOP         = 4,
    AVCHROMA_LOC_BOTTOMLEFT  = 5,
    AVCHROMA_LOC_BOTTOM      = 6,
    AVCHROMA_LOC_NB             , ///< Not part of ABI
};

enum AVAudioServiceType {
    AV_AUDIO_SERVICE_TYPE_MAIN              = 0,
    AV_AUDIO_SERVICE_TYPE_EFFECTS           = 1,
    AV_AUDIO_SERVICE_TYPE_VISUALLY_IMPAIRED = 2,
    AV_AUDIO_SERVICE_TYPE_HEARING_IMPAIRED  = 3,
    AV_AUDIO_SERVICE_TYPE_DIALOGUE          = 4,
    AV_AUDIO_SERVICE_TYPE_COMMENTARY        = 5,
    AV_AUDIO_SERVICE_TYPE_EMERGENCY         = 6,
    AV_AUDIO_SERVICE_TYPE_VOICE_OVER        = 7,
    AV_AUDIO_SERVICE_TYPE_KARAOKE           = 8,
    AV_AUDIO_SERVICE_TYPE_NB                   , ///< Not part of ABI
};

/**
 * @ingroup lavc_encoding
 */
typedef struct RcOverride{
    int start_frame;
    int end_frame;
    int qscale; // If this is 0 then quality_factor will be used instead.
    float quality_factor;
} RcOverride;

#if FF_API_MAX_BFRAMES
/**
 * @deprecated there is no libavcodec-wide limit on the number of B-frames
 */
#define FF_MAX_B_FRAMES 16
#endif

/* encoding support
   These flags can be passed in AVCodecContext.flags before initialization.
   Note: Not everything is supported yet.
*/

/**
 * Allow decoders to produce frames with data planes that are not aligned
 * to CPU requirements (e.g. due to cropping).
 */
#define CODEC_FLAG_UNALIGNED 0x0001
#define CODEC_FLAG_QSCALE 0x0002  ///< Use fixed qscale.
#define CODEC_FLAG_4MV    0x0004  ///< 4 MV per MB allowed / advanced prediction for H.263.
#define CODEC_FLAG_OUTPUT_CORRUPT 0x0008 ///< Output even those frames that might be corrupted
#define CODEC_FLAG_QPEL   0x0010  ///< Use qpel MC.
#define CODEC_FLAG_GMC    0x0020  ///< Use GMC.
#define CODEC_FLAG_MV0    0x0040  ///< Always try a MB with MV=<0,0>.
/**
 * The parent program guarantees that the input for B-frames containing
 * streams is not written to for at least s->max_b_frames+1 frames, if
 * this is not set the input will be copied.
 */
#define CODEC_FLAG_INPUT_PRESERVED 0x0100
#define CODEC_FLAG_PASS1           0x0200   ///< Use internal 2pass ratecontrol in first pass mode.
#define CODEC_FLAG_PASS2           0x0400   ///< Use internal 2pass ratecontrol in second pass mode.
#define CODEC_FLAG_GRAY            0x2000   ///< Only decode/encode grayscale.
#if FF_API_EMU_EDGE
/**
 * @deprecated edges are not used/required anymore. I.e. this flag is now always
 * set.
 */
#define CODEC_FLAG_EMU_EDGE        0x4000
#endif
#define CODEC_FLAG_PSNR            0x8000   ///< error[?] variables will be set during encoding.
#define CODEC_FLAG_TRUNCATED       0x00010000 /** Input bitstream might be truncated at a random
                                                  location instead of only at frame boundaries. */
#define CODEC_FLAG_NORMALIZE_AQP  0x00020000 ///< Normalize adaptive quantization.
#define CODEC_FLAG_INTERLACED_DCT 0x00040000 ///< Use interlaced DCT.
#define CODEC_FLAG_LOW_DELAY      0x00080000 ///< Force low delay.
#define CODEC_FLAG_GLOBAL_HEADER  0x00400000 ///< Place global headers in extradata instead of every keyframe.
#define CODEC_FLAG_BITEXACT       0x00800000 ///< Use only bitexact stuff (except (I)DCT).
/* Fx : Flag for h263+ extra options */
#define CODEC_FLAG_AC_PRED        0x01000000 ///< H.263 advanced intra coding / MPEG-4 AC prediction
#define CODEC_FLAG_LOOP_FILTER    0x00000800 ///< loop filter
#define CODEC_FLAG_INTERLACED_ME  0x20000000 ///< interlaced motion estimation
#define CODEC_FLAG_CLOSED_GOP     0x80000000
#define CODEC_FLAG2_FAST          0x00000001 ///< Allow non spec compliant speedup tricks.
#define CODEC_FLAG2_NO_OUTPUT     0x00000004 ///< Skip bitstream encoding.
#define CODEC_FLAG2_LOCAL_HEADER  0x00000008 ///< Place global headers at every keyframe instead of in extradata.
#define CODEC_FLAG2_DROP_FRAME_TIMECODE 0x00002000 ///< timecode is in drop frame format. DEPRECATED!!!!
#define CODEC_FLAG2_IGNORE_CROP   0x00010000 ///< Discard cropping information from SPS.

#define CODEC_FLAG2_CHUNKS        0x00008000 ///< Input bitstream might be truncated at a packet boundaries instead of only at frame boundaries.
#define CODEC_FLAG2_SHOW_ALL      0x00400000 ///< Show all frames before the first keyframe

/* Unsupported options :
 *              Syntax Arithmetic coding (SAC)
 *              Reference Picture Selection
 *              Independent Segment Decoding */
/* /Fx */
/* codec capabilities */

#define CODEC_CAP_DRAW_HORIZ_BAND 0x0001 ///< Decoder can use draw_horiz_band callback.
/**
 * Codec uses get_buffer() for allocating buffers and supports custom allocators.
 * If not set, it might not use get_buffer() at all or use operations that
 * assume the buffer was allocated by avcodec_default_get_buffer.
 */
#define CODEC_CAP_DR1             0x0002
#define CODEC_CAP_TRUNCATED       0x0008
#if FF_API_XVMC
/* Codec can export data for HW decoding. This flag indicates that
 * the codec would call get_format() with list that might contain HW accelerated
 * pixel formats (XvMC, VDPAU, VAAPI, etc). The application can pick any of them
 * including raw image format.
 * The application can use the passed context to determine bitstream version,
 * chroma format, resolution etc.
 */
#define CODEC_CAP_HWACCEL         0x0010
#endif /* FF_API_XVMC */
/**
 * Encoder or decoder requires flushing with NULL input at the end in order to
 * give the complete and correct output.
 *
 * NOTE: If this flag is not set, the codec is guaranteed to never be fed with
 *       with NULL data. The user can still send NULL data to the public encode
 *       or decode function, but libavcodec will not pass it along to the codec
 *       unless this flag is set.
 *
 * Decoders:
 * The decoder has a non-zero delay and needs to be fed with avpkt->data=NULL,
 * avpkt->size=0 at the end to get the delayed data until the decoder no longer
 * returns frames.
 *
 * Encoders:
 * The encoder needs to be fed with NULL data at the end of encoding until the
 * encoder no longer returns data.
 *
 * NOTE: For encoders implementing the AVCodec.encode2() function, setting this
 *       flag also means that the encoder must set the pts and duration for
 *       each output packet. If this flag is not set, the pts and duration will
 *       be determined by libavcodec from the input frame.
 */
#define CODEC_CAP_DELAY           0x0020
/**
 * Codec can be fed a final frame with a smaller size.
 * This can be used to prevent truncation of the last audio samples.
 */
#define CODEC_CAP_SMALL_LAST_FRAME 0x0040
#if FF_API_CAP_VDPAU
/**
 * Codec can export data for HW decoding (VDPAU).
 */
#define CODEC_CAP_HWACCEL_VDPAU    0x0080
#endif
/**
 * Codec can output multiple frames per AVPacket
 * Normally demuxers return one frame at a time, demuxers which do not do
 * are connected to a parser to split what they return into proper frames.
 * This flag is reserved to the very rare category of codecs which have a
 * bitstream that cannot be split into frames without timeconsuming
 * operations like full decoding. Demuxers carring such bitstreams thus
 * may return multiple frames in a packet. This has many disadvantages like
 * prohibiting stream copy in many cases thus it should only be considered
 * as a last resort.
 */
#define CODEC_CAP_SUBFRAMES        0x0100
/**
 * Codec is experimental and is thus avoided in favor of non experimental
 * encoders
 */
#define CODEC_CAP_EXPERIMENTAL     0x0200
/**
 * Codec should fill in channel configuration and samplerate instead of container
 */
#define CODEC_CAP_CHANNEL_CONF     0x0400
#if FF_API_NEG_LINESIZES
/**
 * @deprecated no codecs use this capability
 */
#define CODEC_CAP_NEG_LINESIZES    0x0800
#endif
/**
 * Codec supports frame-level multithreading.
 */
#define CODEC_CAP_FRAME_THREADS    0x1000
/**
 * Codec supports slice-based (or partition-based) multithreading.
 */
#define CODEC_CAP_SLICE_THREADS    0x2000
/**
 * Codec supports changed parameters at any point.
 */
#define CODEC_CAP_PARAM_CHANGE     0x4000
/**
 * Codec supports avctx->thread_count == 0 (auto).
 */
#define CODEC_CAP_AUTO_THREADS     0x8000
/**
 * Audio encoder supports receiving a different number of samples in each call.
 */
#define CODEC_CAP_VARIABLE_FRAME_SIZE 0x10000
/**
 * Codec is intra only.
 */
#define CODEC_CAP_INTRA_ONLY       0x40000000
/**
 * Codec is lossless.
 */
#define CODEC_CAP_LOSSLESS         0x80000000

#if FF_API_MB_TYPE
//The following defines may change, don't expect compatibility if you use them.
#define MB_TYPE_INTRA4x4   0x0001
#define MB_TYPE_INTRA16x16 0x0002 //FIXME H.264-specific
#define MB_TYPE_INTRA_PCM  0x0004 //FIXME H.264-specific
#define MB_TYPE_16x16      0x0008
#define MB_TYPE_16x8       0x0010
#define MB_TYPE_8x16       0x0020
#define MB_TYPE_8x8        0x0040
#define MB_TYPE_INTERLACED 0x0080
#define MB_TYPE_DIRECT2    0x0100 //FIXME
#define MB_TYPE_ACPRED     0x0200
#define MB_TYPE_GMC        0x0400
#define MB_TYPE_SKIP       0x0800
#define MB_TYPE_P0L0       0x1000
#define MB_TYPE_P1L0       0x2000
#define MB_TYPE_P0L1       0x4000
#define MB_TYPE_P1L1       0x8000
#define MB_TYPE_L0         (MB_TYPE_P0L0 | MB_TYPE_P1L0)
#define MB_TYPE_L1         (MB_TYPE_P0L1 | MB_TYPE_P1L1)
#define MB_TYPE_L0L1       (MB_TYPE_L0   | MB_TYPE_L1)
#define MB_TYPE_QUANT      0x00010000
#define MB_TYPE_CBP        0x00020000
//Note bits 24-31 are reserved for codec specific use (h264 ref0, mpeg1 0mv, ...)
#endif

/**
 * Pan Scan area.
 * This specifies the area which should be displayed.
 * Note there may be multiple such areas for one frame.
 */
typedef struct AVPanScan{
    /**
     * id
     * - encoding: Set by user.
     * - decoding: Set by libavcodec.
     */
    int id;

    /**
     * width and height in 1/16 pel
     * - encoding: Set by user.
     * - decoding: Set by libavcodec.
     */
    int width;
    int height;

    /**
     * position of the top left corner in 1/16 pel for up to 3 fields/frames
     * - encoding: Set by user.
     * - decoding: Set by libavcodec.
     */
    int16_t position[3][2];
}AVPanScan;

#if FF_API_QSCALE_TYPE
#define FF_QSCALE_TYPE_MPEG1 0
#define FF_QSCALE_TYPE_MPEG2 1
#define FF_QSCALE_TYPE_H264  2
#define FF_QSCALE_TYPE_VP56  3
#endif

#if FF_API_GET_BUFFER
#define FF_BUFFER_TYPE_INTERNAL 1
#define FF_BUFFER_TYPE_USER     2 ///< direct rendering buffers (image is (de)allocated by user)
#define FF_BUFFER_TYPE_SHARED   4 ///< Buffer from somewhere else; don't deallocate image (data/base), all other tables are not shared.
#define FF_BUFFER_TYPE_COPY     8 ///< Just a (modified) copy of some other buffer, don't deallocate anything.

#define FF_BUFFER_HINTS_VALID    0x01 // Buffer hints value is meaningful (if 0 ignore).
#define FF_BUFFER_HINTS_READABLE 0x02 // Codec will read from buffer.
#define FF_BUFFER_HINTS_PRESERVE 0x04 // User must not alter buffer content.
#define FF_BUFFER_HINTS_REUSABLE 0x08 // Codec will reuse the buffer (update).
#endif

/**
 * The decoder will keep a reference to the frame and may reuse it later.
 */
#define AV_GET_BUFFER_FLAG_REF (1 << 0)

/**
 * @defgroup lavc_packet AVPacket
 *
 * Types and functions for working with AVPacket.
 * @{
 */
enum AVPacketSideDataType {
    AV_PKT_DATA_PALETTE,
    AV_PKT_DATA_NEW_EXTRADATA,

    /**
     * An AV_PKT_DATA_PARAM_CHANGE side data packet is laid out as follows:
     * @code
     * u32le param_flags
     * if (param_flags & AV_SIDE_DATA_PARAM_CHANGE_CHANNEL_COUNT)
     *     s32le channel_count
     * if (param_flags & AV_SIDE_DATA_PARAM_CHANGE_CHANNEL_LAYOUT)
     *     u64le channel_layout
     * if (param_flags & AV_SIDE_DATA_PARAM_CHANGE_SAMPLE_RATE)
     *     s32le sample_rate
     * if (param_flags & AV_SIDE_DATA_PARAM_CHANGE_DIMENSIONS)
     *     s32le width
     *     s32le height
     * @endcode
     */
    AV_PKT_DATA_PARAM_CHANGE,

    /**
     * An AV_PKT_DATA_H263_MB_INFO side data packet contains a number of
     * structures with info about macroblocks relevant to splitting the
     * packet into smaller packets on macroblock edges (e.g. as for RFC 2190).
     * That is, it does not necessarily contain info about all macroblocks,
     * as long as the distance between macroblocks in the info is smaller
     * than the target payload size.
     * Each MB info structure is 12 bytes, and is laid out as follows:
     * @code
     * u32le bit offset from the start of the packet
     * u8    current quantizer at the start of the macroblock
     * u8    GOB number
     * u16le macroblock address within the GOB
     * u8    horizontal MV predictor
     * u8    vertical MV predictor
     * u8    horizontal MV predictor for block number 3
     * u8    vertical MV predictor for block number 3
     * @endcode
     */
    AV_PKT_DATA_H263_MB_INFO,

    /**
     * This side data should be associated with an audio stream and contains
     * ReplayGain information in form of the AVReplayGain struct.
     */
    AV_PKT_DATA_REPLAYGAIN,

    /**
     * Recommmends skipping the specified number of samples
     * @code
     * u32le number of samples to skip from start of this packet
     * u32le number of samples to skip from end of this packet
     * u8    reason for start skip
     * u8    reason for end   skip (0=padding silence, 1=convergence)
     * @endcode
     */
    AV_PKT_DATA_SKIP_SAMPLES=70,

    /**
     * An AV_PKT_DATA_JP_DUALMONO side data packet indicates that
     * the packet may contain "dual mono" audio specific to Japanese DTV
     * and if it is true, recommends only the selected channel to be used.
     * @code
     * u8    selected channels (0=mail/left, 1=sub/right, 2=both)
     * @endcode
     */
    AV_PKT_DATA_JP_DUALMONO,

    /**
     * A list of zero terminated key/value strings. There is no end marker for
     * the list, so it is required to rely on the side data size to stop.
     */
    AV_PKT_DATA_STRINGS_METADATA,

    /**
     * Subtitle event position
     * @code
     * u32le x1
     * u32le y1
     * u32le x2
     * u32le y2
     * @endcode
     */
    AV_PKT_DATA_SUBTITLE_POSITION,

    /**
     * Data found in BlockAdditional element of matroska container. There is
     * no end marker for the data, so it is required to rely on the side data
     * size to recognize the end. 8 byte id (as found in BlockAddId) followed
     * by data.
     */
    AV_PKT_DATA_MATROSKA_BLOCKADDITIONAL,

    /**
     * The optional first identifier line of a WebVTT cue.
     */
    AV_PKT_DATA_WEBVTT_IDENTIFIER,

    /**
     * The optional settings (rendering instructions) that immediately
     * follow the timestamp specifier of a WebVTT cue.
     */
    AV_PKT_DATA_WEBVTT_SETTINGS,

    /**
     * A list of zero terminated key/value strings. There is no end marker for
     * the list, so it is required to rely on the side data size to stop. This
     * side data includes updated metadata which appeared in the stream.
     */
    AV_PKT_DATA_METADATA_UPDATE,
};

typedef struct AVPacketSideData {
    uint8_t *data;
    int      size;
    enum AVPacketSideDataType type;
} AVPacketSideData;

/**
 * This structure stores compressed data. It is typically exported by demuxers
 * and then passed as input to decoders, or received as output from encoders and
 * then passed to muxers.
 *
 * For video, it should typically contain one compressed frame. For audio it may
 * contain several compressed frames.
 *
 * AVPacket is one of the few structs in FFmpeg, whose size is a part of public
 * ABI. Thus it may be allocated on stack and no new fields can be added to it
 * without libavcodec and libavformat major bump.
 *
 * The semantics of data ownership depends on the buf or destruct (deprecated)
 * fields. If either is set, the packet data is dynamically allocated and is
 * valid indefinitely until av_free_packet() is called (which in turn calls
 * av_buffer_unref()/the destruct callback to free the data). If neither is set,
 * the packet data is typically backed by some static buffer somewhere and is
 * only valid for a limited time (e.g. until the next read call when demuxing).
 *
 * The side data is always allocated with av_malloc() and is freed in
 * av_free_packet().
 */
typedef struct AVPacket {
    /**
     * A reference to the reference-counted buffer where the packet data is
     * stored.
     * May be NULL, then the packet data is not reference-counted.
     */
    AVBufferRef *buf;
    /**
     * Presentation timestamp in AVStream->time_base units; the time at which
     * the decompressed packet will be presented to the user.
     * Can be AV_NOPTS_VALUE if it is not stored in the file.
     * pts MUST be larger or equal to dts as presentation cannot happen before
     * decompression, unless one wants to view hex dumps. Some formats misuse
     * the terms dts and pts/cts to mean something different. Such timestamps
     * must be converted to true pts/dts before they are stored in AVPacket.
     */
    int64_t pts;
    /**
     * Decompression timestamp in AVStream->time_base units; the time at which
     * the packet is decompressed.
     * Can be AV_NOPTS_VALUE if it is not stored in the file.
     */
    int64_t dts;
    uint8_t *data;
    int   size;
    int   stream_index;
    /**
     * A combination of AV_PKT_FLAG values
     */
    int   flags;
    /**
     * Additional packet data that can be provided by the container.
     * Packet can contain several types of side information.
     */
    AVPacketSideData *side_data;
    int side_data_elems;

    /**
     * Duration of this packet in AVStream->time_base units, 0 if unknown.
     * Equals next_pts - this_pts in presentation order.
     */
    int   duration;
#if FF_API_DESTRUCT_PACKET
    attribute_deprecated
    void  (*destruct)(struct AVPacket *);
    attribute_deprecated
    void  *priv;
#endif
    int64_t pos;                            ///< byte position in stream, -1 if unknown

    /**
     * Time difference in AVStream->time_base units from the pts of this
     * packet to the point at which the output from the decoder has converged
     * independent from the availability of previous frames. That is, the
     * frames are virtually identical no matter if decoding started from
     * the very first frame or from this keyframe.
     * Is AV_NOPTS_VALUE if unknown.
     * This field is not the display duration of the current packet.
     * This field has no meaning if the packet does not have AV_PKT_FLAG_KEY
     * set.
     *
     * The purpose of this field is to allow seeking in streams that have no
     * keyframes in the conventional sense. It corresponds to the
     * recovery point SEI in H.264 and match_time_delta in NUT. It is also
     * essential for some types of subtitle streams to ensure that all
     * subtitles are correctly displayed after seeking.
     */
    int64_t convergence_duration;
} AVPacket;
#define AV_PKT_FLAG_KEY     0x0001 ///< The packet contains a keyframe
#define AV_PKT_FLAG_CORRUPT 0x0002 ///< The packet content is corrupted

enum AVSideDataParamChangeFlags {
    AV_SIDE_DATA_PARAM_CHANGE_CHANNEL_COUNT  = 0x0001,
    AV_SIDE_DATA_PARAM_CHANGE_CHANNEL_LAYOUT = 0x0002,
    AV_SIDE_DATA_PARAM_CHANGE_SAMPLE_RATE    = 0x0004,
    AV_SIDE_DATA_PARAM_CHANGE_DIMENSIONS     = 0x0008,
};
/**
 * @}
 */

struct AVCodecInternal;

enum AVFieldOrder {
    AV_FIELD_UNKNOWN,
    AV_FIELD_PROGRESSIVE,
    AV_FIELD_TT,          //< Top coded_first, top displayed first
    AV_FIELD_BB,          //< Bottom coded first, bottom displayed first
    AV_FIELD_TB,          //< Top coded first, bottom displayed first
    AV_FIELD_BT,          //< Bottom coded first, top displayed first
};

/**
 * main external API structure.
 * New fields can be added to the end with minor version bumps.
 * Removal, reordering and changes to existing fields require a major
 * version bump.
 * Please use AVOptions (av_opt* / av_set/get*()) to access these fields from user
 * applications.
 * sizeof(AVCodecContext) must not be used outside libav*.
 */
typedef struct AVCodecContext {
    /**
     * information on struct for av_log
     * - set by avcodec_alloc_context3
     */
    const AVClass *av_class;
    int log_level_offset;

    enum AVMediaType codec_type; /* see AVMEDIA_TYPE_xxx */
    const struct AVCodec  *codec;
    char             codec_name[32];
    enum AVCodecID     codec_id; /* see AV_CODEC_ID_xxx */

    /**
     * fourcc (LSB first, so "ABCD" -> ('D'<<24) + ('C'<<16) + ('B'<<8) + 'A').
     * This is used to work around some encoder bugs.
     * A demuxer should set this to what is stored in the field used to identify the codec.
     * If there are multiple such fields in a container then the demuxer should choose the one
     * which maximizes the information about the used codec.
     * If the codec tag field in a container is larger than 32 bits then the demuxer should
     * remap the longer ID to 32 bits with a table or other structure. Alternatively a new
     * extra_codec_tag + size could be added but for this a clear advantage must be demonstrated
     * first.
     * - encoding: Set by user, if not then the default based on codec_id will be used.
     * - decoding: Set by user, will be converted to uppercase by libavcodec during init.
     */
    unsigned int codec_tag;

    /**
     * fourcc from the AVI stream header (LSB first, so "ABCD" -> ('D'<<24) + ('C'<<16) + ('B'<<8) + 'A').
     * This is used to work around some encoder bugs.
     * - encoding: unused
     * - decoding: Set by user, will be converted to uppercase by libavcodec during init.
     */
    unsigned int stream_codec_tag;

    void *priv_data;

    /**
     * Private context used for internal data.
     *
     * Unlike priv_data, this is not codec-specific. It is used in general
     * libavcodec functions.
     */
    struct AVCodecInternal *internal;

    /**
     * Private data of the user, can be used to carry app specific stuff.
     * - encoding: Set by user.
     * - decoding: Set by user.
     */
    void *opaque;

    /**
     * the average bitrate
     * - encoding: Set by user; unused for constant quantizer encoding.
     * - decoding: Set by libavcodec. 0 or some bitrate if this info is available in the stream.
     */
    int bit_rate;

    /**
     * number of bits the bitstream is allowed to diverge from the reference.
     *           the reference can be CBR (for CBR pass1) or VBR (for pass2)
     * - encoding: Set by user; unused for constant quantizer encoding.
     * - decoding: unused
     */
    int bit_rate_tolerance;

    /**
     * Global quality for codecs which cannot change it per frame.
     * This should be proportional to MPEG-1/2/4 qscale.
     * - encoding: Set by user.
     * - decoding: unused
     */
    int global_quality;

    /**
     * - encoding: Set by user.
     * - decoding: unused
     */
    int compression_level;
#define FF_COMPRESSION_DEFAULT -1

    /**
     * CODEC_FLAG_*.
     * - encoding: Set by user.
     * - decoding: Set by user.
     */
    int flags;

    /**
     * CODEC_FLAG2_*
     * - encoding: Set by user.
     * - decoding: Set by user.
     */
    int flags2;

    /**
     * some codecs need / can use extradata like Huffman tables.
     * mjpeg: Huffman tables
     * rv10: additional flags
     * mpeg4: global headers (they can be in the bitstream or here)
     * The allocated memory should be FF_INPUT_BUFFER_PADDING_SIZE bytes larger
     * than extradata_size to avoid problems if it is read with the bitstream reader.
     * The bytewise contents of extradata must not depend on the architecture or CPU endianness.
     * - encoding: Set/allocated/freed by libavcodec.
     * - decoding: Set/allocated/freed by user.
     */
    uint8_t *extradata;
    int extradata_size;

    /**
     * This is the fundamental unit of time (in seconds) in terms
     * of which frame timestamps are represented. For fixed-fps content,
     * timebase should be 1/framerate and timestamp increments should be
     * identically 1.
     * - encoding: MUST be set by user.
     * - decoding: Set by libavcodec.
     */
    AVRational time_base;

    /**
     * For some codecs, the time base is closer to the field rate than the frame rate.
     * Most notably, H.264 and MPEG-2 specify time_base as half of frame duration
     * if no telecine is used ...
     *
     * Set to time_base ticks per frame. Default 1, e.g., H.264/MPEG-2 set it to 2.
     */
    int ticks_per_frame;

    /**
     * Codec delay.
     *
     * Encoding: Number of frames delay there will be from the encoder input to
     *           the decoder output. (we assume the decoder matches the spec)
     * Decoding: Number of frames delay in addition to what a standard decoder
     *           as specified in the spec would produce.
     *
     * Video:
     *   Number of frames the decoded output will be delayed relative to the
     *   encoded input.
     *
     * Audio:
     *   For encoding, this is the number of "priming" samples added to the
     *   beginning of the stream. The decoded output will be delayed by this
     *   many samples relative to the input to the encoder. Note that this
     *   field is purely informational and does not directly affect the pts
     *   output by the encoder, which should always be based on the actual
     *   presentation time, including any delay.
     *   For decoding, this is the number of samples the decoder needs to
     *   output before the decoder's output is valid. When seeking, you should
     *   start decoding this many samples prior to your desired seek point.
     *
     * - encoding: Set by libavcodec.
     * - decoding: Set by libavcodec.
     */
    int delay;


    /* video only */
    /**
     * picture width / height.
     * - encoding: MUST be set by user.
     * - decoding: May be set by the user before opening the decoder if known e.g.
     *             from the container. Some decoders will require the dimensions
     *             to be set by the caller. During decoding, the decoder may
     *             overwrite those values as required.
     */
    int width, height;

    /**
     * Bitstream width / height, may be different from width/height e.g. when
     * the decoded frame is cropped before being output or lowres is enabled.
     * - encoding: unused
     * - decoding: May be set by the user before opening the decoder if known
     *             e.g. from the container. During decoding, the decoder may
     *             overwrite those values as required.
     */
    int coded_width, coded_height;

#if FF_API_ASPECT_EXTENDED
#define FF_ASPECT_EXTENDED 15
#endif

    /**
     * the number of pictures in a group of pictures, or 0 for intra_only
     * - encoding: Set by user.
     * - decoding: unused
     */
    int gop_size;

    /**
     * Pixel format, see AV_PIX_FMT_xxx.
     * May be set by the demuxer if known from headers.
     * May be overridden by the decoder if it knows better.
     * - encoding: Set by user.
     * - decoding: Set by user if known, overridden by libavcodec if known
     */
    enum AVPixelFormat pix_fmt;

    /**
     * Motion estimation algorithm used for video coding.
     * 1 (zero), 2 (full), 3 (log), 4 (phods), 5 (epzs), 6 (x1), 7 (hex),
     * 8 (umh), 9 (iter), 10 (tesa) [7, 8, 10 are x264 specific, 9 is snow specific]
     * - encoding: MUST be set by user.
     * - decoding: unused
     */
    int me_method;

    /**
     * If non NULL, 'draw_horiz_band' is called by the libavcodec
     * decoder to draw a horizontal band. It improves cache usage. Not
     * all codecs can do that. You must check the codec capabilities
     * beforehand.
     * When multithreading is used, it may be called from multiple threads
     * at the same time; threads might draw different parts of the same AVFrame,
     * or multiple AVFrames, and there is no guarantee that slices will be drawn
     * in order.
     * The function is also used by hardware acceleration APIs.
     * It is called at least once during frame decoding to pass
     * the data needed for hardware render.
     * In that mode instead of pixel data, AVFrame points to
     * a structure specific to the acceleration API. The application
     * reads the structure and can change some fields to indicate progress
     * or mark state.
     * - encoding: unused
     * - decoding: Set by user.
     * @param height the height of the slice
     * @param y the y position of the slice
     * @param type 1->top field, 2->bottom field, 3->frame
     * @param offset offset into the AVFrame.data from which the slice should be read
     */
    void (*draw_horiz_band)(struct AVCodecContext *s,
                            const AVFrame *src, int offset[AV_NUM_DATA_POINTERS],
                            int y, int type, int height);

    /**
     * callback to negotiate the pixelFormat
     * @param fmt is the list of formats which are supported by the codec,
     * it is terminated by -1 as 0 is a valid format, the formats are ordered by quality.
     * The first is always the native one.
     * @return the chosen format
     * - encoding: unused
     * - decoding: Set by user, if not set the native format will be chosen.
     */
    enum AVPixelFormat (*get_format)(struct AVCodecContext *s, const enum AVPixelFormat * fmt);

    /**
     * maximum number of B-frames between non-B-frames
     * Note: The output will be delayed by max_b_frames+1 relative to the input.
     * - encoding: Set by user.
     * - decoding: unused
     */
    int max_b_frames;

    /**
     * qscale factor between IP and B-frames
     * If > 0 then the last P-frame quantizer will be used (q= lastp_q*factor+offset).
     * If < 0 then normal ratecontrol will be done (q= -normal_q*factor+offset).
     * - encoding: Set by user.
     * - decoding: unused
     */
    float b_quant_factor;

    /** obsolete FIXME remove */
    int rc_strategy;
#define FF_RC_STRATEGY_XVID 1

    int b_frame_strategy;

    /**
     * qscale offset between IP and B-frames
     * - encoding: Set by user.
     * - decoding: unused
     */
    float b_quant_offset;

    /**
     * Size of the frame reordering buffer in the decoder.
     * For MPEG-2 it is 1 IPB or 0 low delay IP.
     * - encoding: Set by libavcodec.
     * - decoding: Set by libavcodec.
     */
    int has_b_frames;

    /**
     * 0-> h263 quant 1-> mpeg quant
     * - encoding: Set by user.
     * - decoding: unused
     */
    int mpeg_quant;

    /**
     * qscale factor between P and I-frames
     * If > 0 then the last p frame quantizer will be used (q= lastp_q*factor+offset).
     * If < 0 then normal ratecontrol will be done (q= -normal_q*factor+offset).
     * - encoding: Set by user.
     * - decoding: unused
     */
    float i_quant_factor;

    /**
     * qscale offset between P and I-frames
     * - encoding: Set by user.
     * - decoding: unused
     */
    float i_quant_offset;

    /**
     * luminance masking (0-> disabled)
     * - encoding: Set by user.
     * - decoding: unused
     */
    float lumi_masking;

    /**
     * temporary complexity masking (0-> disabled)
     * - encoding: Set by user.
     * - decoding: unused
     */
    float temporal_cplx_masking;

    /**
     * spatial complexity masking (0-> disabled)
     * - encoding: Set by user.
     * - decoding: unused
     */
    float spatial_cplx_masking;

    /**
     * p block masking (0-> disabled)
     * - encoding: Set by user.
     * - decoding: unused
     */
    float p_masking;

    /**
     * darkness masking (0-> disabled)
     * - encoding: Set by user.
     * - decoding: unused
     */
    float dark_masking;

    /**
     * slice count
     * - encoding: Set by libavcodec.
     * - decoding: Set by user (or 0).
     */
    int slice_count;
    /**
     * prediction method (needed for huffyuv)
     * - encoding: Set by user.
     * - decoding: unused
     */
     int prediction_method;
#define FF_PRED_LEFT   0
#define FF_PRED_PLANE  1
#define FF_PRED_MEDIAN 2

    /**
     * slice offsets in the frame in bytes
     * - encoding: Set/allocated by libavcodec.
     * - decoding: Set/allocated by user (or NULL).
     */
    int *slice_offset;

    /**
     * sample aspect ratio (0 if unknown)
     * That is the width of a pixel divided by the height of the pixel.
     * Numerator and denominator must be relatively prime and smaller than 256 for some video standards.
     * - encoding: Set by user.
     * - decoding: Set by libavcodec.
     */
    AVRational sample_aspect_ratio;

    /**
     * motion estimation comparison function
     * - encoding: Set by user.
     * - decoding: unused
     */
    int me_cmp;
    /**
     * subpixel motion estimation comparison function
     * - encoding: Set by user.
     * - decoding: unused
     */
    int me_sub_cmp;
    /**
     * macroblock comparison function (not supported yet)
     * - encoding: Set by user.
     * - decoding: unused
     */
    int mb_cmp;
    /**
     * interlaced DCT comparison function
     * - encoding: Set by user.
     * - decoding: unused
     */
    int ildct_cmp;
#define FF_CMP_SAD    0
#define FF_CMP_SSE    1
#define FF_CMP_SATD   2
#define FF_CMP_DCT    3
#define FF_CMP_PSNR   4
#define FF_CMP_BIT    5
#define FF_CMP_RD     6
#define FF_CMP_ZERO   7
#define FF_CMP_VSAD   8
#define FF_CMP_VSSE   9
#define FF_CMP_NSSE   10
#define FF_CMP_W53    11
#define FF_CMP_W97    12
#define FF_CMP_DCTMAX 13
#define FF_CMP_DCT264 14
#define FF_CMP_CHROMA 256

    /**
     * ME diamond size & shape
     * - encoding: Set by user.
     * - decoding: unused
     */
    int dia_size;

    /**
     * amount of previous MV predictors (2a+1 x 2a+1 square)
     * - encoding: Set by user.
     * - decoding: unused
     */
    int last_predictor_count;

    /**
     * prepass for motion estimation
     * - encoding: Set by user.
     * - decoding: unused
     */
    int pre_me;

    /**
     * motion estimation prepass comparison function
     * - encoding: Set by user.
     * - decoding: unused
     */
    int me_pre_cmp;

    /**
     * ME prepass diamond size & shape
     * - encoding: Set by user.
     * - decoding: unused
     */
    int pre_dia_size;

    /**
     * subpel ME quality
     * - encoding: Set by user.
     * - decoding: unused
     */
    int me_subpel_quality;

    /**
     * DTG active format information (additional aspect ratio
     * information only used in DVB MPEG-2 transport streams)
     * 0 if not set.
     *
     * - encoding: unused
     * - decoding: Set by decoder.
     */
    int dtg_active_format;
#define FF_DTG_AFD_SAME         8
#define FF_DTG_AFD_4_3          9
#define FF_DTG_AFD_16_9         10
#define FF_DTG_AFD_14_9         11
#define FF_DTG_AFD_4_3_SP_14_9  13
#define FF_DTG_AFD_16_9_SP_14_9 14
#define FF_DTG_AFD_SP_4_3       15

    /**
     * maximum motion estimation search range in subpel units
     * If 0 then no limit.
     *
     * - encoding: Set by user.
     * - decoding: unused
     */
    int me_range;

    /**
     * intra quantizer bias
     * - encoding: Set by user.
     * - decoding: unused
     */
    int intra_quant_bias;
#define FF_DEFAULT_QUANT_BIAS 999999

    /**
     * inter quantizer bias
     * - encoding: Set by user.
     * - decoding: unused
     */
    int inter_quant_bias;

    /**
     * slice flags
     * - encoding: unused
     * - decoding: Set by user.
     */
    int slice_flags;
#define SLICE_FLAG_CODED_ORDER    0x0001 ///< draw_horiz_band() is called in coded order instead of display
#define SLICE_FLAG_ALLOW_FIELD    0x0002 ///< allow draw_horiz_band() with field slices (MPEG2 field pics)
#define SLICE_FLAG_ALLOW_PLANE    0x0004 ///< allow draw_horiz_band() with 1 component at a time (SVQ1)

#if FF_API_XVMC
    /**
     * XVideo Motion Acceleration
     * - encoding: forbidden
     * - decoding: set by decoder
     * @deprecated XvMC doesn't need it anymore.
     */
    attribute_deprecated int xvmc_acceleration;
#endif /* FF_API_XVMC */

    /**
     * macroblock decision mode
     * - encoding: Set by user.
     * - decoding: unused
     */
    int mb_decision;
#define FF_MB_DECISION_SIMPLE 0        ///< uses mb_cmp
#define FF_MB_DECISION_BITS   1        ///< chooses the one which needs the fewest bits
#define FF_MB_DECISION_RD     2        ///< rate distortion

    /**
     * custom intra quantization matrix
     * - encoding: Set by user, can be NULL.
     * - decoding: Set by libavcodec.
     */
    uint16_t *intra_matrix;

    /**
     * custom inter quantization matrix
     * - encoding: Set by user, can be NULL.
     * - decoding: Set by libavcodec.
     */
    uint16_t *inter_matrix;

    /**
     * scene change detection threshold
     * 0 is default, larger means fewer detected scene changes.
     * - encoding: Set by user.
     * - decoding: unused
     */
    int scenechange_threshold;

    /**
     * noise reduction strength
     * - encoding: Set by user.
     * - decoding: unused
     */
    int noise_reduction;

    /**
     * Motion estimation threshold below which no motion estimation is
     * performed, but instead the user specified motion vectors are used.
     *
     * - encoding: Set by user.
     * - decoding: unused
     */
    int me_threshold;

    /**
     * Macroblock threshold below which the user specified macroblock types will be used.
     * - encoding: Set by user.
     * - decoding: unused
     */
    int mb_threshold;

    /**
     * precision of the intra DC coefficient - 8
     * - encoding: Set by user.
     * - decoding: unused
     */
    int intra_dc_precision;

    /**
     * Number of macroblock rows at the top which are skipped.
     * - encoding: unused
     * - decoding: Set by user.
     */
    int skip_top;

    /**
     * Number of macroblock rows at the bottom which are skipped.
     * - encoding: unused
     * - decoding: Set by user.
     */
    int skip_bottom;

    /**
     * Border processing masking, raises the quantizer for mbs on the borders
     * of the picture.
     * - encoding: Set by user.
     * - decoding: unused
     */
    float border_masking;

    /**
     * minimum MB lagrange multipler
     * - encoding: Set by user.
     * - decoding: unused
     */
    int mb_lmin;

    /**
     * maximum MB lagrange multipler
     * - encoding: Set by user.
     * - decoding: unused
     */
    int mb_lmax;

    /**
     *
     * - encoding: Set by user.
     * - decoding: unused
     */
    int me_penalty_compensation;

    /**
     *
     * - encoding: Set by user.
     * - decoding: unused
     */
    int bidir_refine;

    /**
     *
     * - encoding: Set by user.
     * - decoding: unused
     */
    int brd_scale;

    /**
     * minimum GOP size
     * - encoding: Set by user.
     * - decoding: unused
     */
    int keyint_min;

    /**
     * number of reference frames
     * - encoding: Set by user.
     * - decoding: Set by lavc.
     */
    int refs;

    /**
     * chroma qp offset from luma
     * - encoding: Set by user.
     * - decoding: unused
     */
    int chromaoffset;

    /**
     * Multiplied by qscale for each frame and added to scene_change_score.
     * - encoding: Set by user.
     * - decoding: unused
     */
    int scenechange_factor;

    /**
     *
     * Note: Value depends upon the compare function used for fullpel ME.
     * - encoding: Set by user.
     * - decoding: unused
     */
    int mv0_threshold;

    /**
     * Adjust sensitivity of b_frame_strategy 1.
     * - encoding: Set by user.
     * - decoding: unused
     */
    int b_sensitivity;

    /**
     * Chromaticity coordinates of the source primaries.
     * - encoding: Set by user
     * - decoding: Set by libavcodec
     */
    enum AVColorPrimaries color_primaries;

    /**
     * Color Transfer Characteristic.
     * - encoding: Set by user
     * - decoding: Set by libavcodec
     */
    enum AVColorTransferCharacteristic color_trc;

    /**
     * YUV colorspace type.
     * - encoding: Set by user
     * - decoding: Set by libavcodec
     */
    enum AVColorSpace colorspace;

    /**
     * MPEG vs JPEG YUV range.
     * - encoding: Set by user
     * - decoding: Set by libavcodec
     */
    enum AVColorRange color_range;

    /**
     * This defines the location of chroma samples.
     * - encoding: Set by user
     * - decoding: Set by libavcodec
     */
    enum AVChromaLocation chroma_sample_location;

    /**
     * Number of slices.
     * Indicates number of picture subdivisions. Used for parallelized
     * decoding.
     * - encoding: Set by user
     * - decoding: unused
     */
    int slices;

    /** Field order
     * - encoding: set by libavcodec
     * - decoding: Set by user.
     */
    enum AVFieldOrder field_order;

    /* audio only */
    int sample_rate; ///< samples per second
    int channels;    ///< number of audio channels

    /**
     * audio sample format
     * - encoding: Set by user.
     * - decoding: Set by libavcodec.
     */
    enum AVSampleFormat sample_fmt;  ///< sample format

    /* The following data should not be initialized. */
    /**
     * Number of samples per channel in an audio frame.
     *
     * - encoding: set by libavcodec in avcodec_open2(). Each submitted frame
     *   except the last must contain exactly frame_size samples per channel.
     *   May be 0 when the codec has CODEC_CAP_VARIABLE_FRAME_SIZE set, then the
     *   frame size is not restricted.
     * - decoding: may be set by some decoders to indicate constant frame size
     */
    int frame_size;

    /**
     * Frame counter, set by libavcodec.
     *
     * - decoding: total number of frames returned from the decoder so far.
     * - encoding: total number of frames passed to the encoder so far.
     *
     *   @note the counter is not incremented if encoding/decoding resulted in
     *   an error.
     */
    int frame_number;

    /**
     * number of bytes per packet if constant and known or 0
     * Used by some WAV based audio codecs.
     */
    int block_align;

    /**
     * Audio cutoff bandwidth (0 means "automatic")
     * - encoding: Set by user.
     * - decoding: unused
     */
    int cutoff;

#if FF_API_REQUEST_CHANNELS
    /**
     * Decoder should decode to this many channels if it can (0 for default)
     * - encoding: unused
     * - decoding: Set by user.
     * @deprecated Deprecated in favor of request_channel_layout.
     */
    attribute_deprecated int request_channels;
#endif

    /**
     * Audio channel layout.
     * - encoding: set by user.
     * - decoding: set by user, may be overwritten by libavcodec.
     */
    uint64_t channel_layout;

    /**
     * Request decoder to use this channel layout if it can (0 for default)
     * - encoding: unused
     * - decoding: Set by user.
     */
    uint64_t request_channel_layout;

    /**
     * Type of service that the audio stream conveys.
     * - encoding: Set by user.
     * - decoding: Set by libavcodec.
     */
    enum AVAudioServiceType audio_service_type;

    /**
     * desired sample format
     * - encoding: Not used.
     * - decoding: Set by user.
     * Decoder will decode to this format if it can.
     */
    enum AVSampleFormat request_sample_fmt;

#if FF_API_GET_BUFFER
    /**
     * Called at the beginning of each frame to get a buffer for it.
     *
     * The function will set AVFrame.data[], AVFrame.linesize[].
     * AVFrame.extended_data[] must also be set, but it should be the same as
     * AVFrame.data[] except for planar audio with more channels than can fit
     * in AVFrame.data[]. In that case, AVFrame.data[] shall still contain as
     * many data pointers as it can hold.
     *
     * if CODEC_CAP_DR1 is not set then get_buffer() must call
     * avcodec_default_get_buffer() instead of providing buffers allocated by
     * some other means.
     *
     * AVFrame.data[] should be 32- or 16-byte-aligned unless the CPU doesn't
     * need it. avcodec_default_get_buffer() aligns the output buffer properly,
     * but if get_buffer() is overridden then alignment considerations should
     * be taken into account.
     *
     * @see avcodec_default_get_buffer()
     *
     * Video:
     *
     * If pic.reference is set then the frame will be read later by libavcodec.
     * avcodec_align_dimensions2() should be used to find the required width and
     * height, as they normally need to be rounded up to the next multiple of 16.
     *
     * If frame multithreading is used and thread_safe_callbacks is set,
     * it may be called from a different thread, but not from more than one at
     * once. Does not need to be reentrant.
     *
     * @see release_buffer(), reget_buffer()
     * @see avcodec_align_dimensions2()
     *
     * Audio:
     *
     * Decoders request a buffer of a particular size by setting
     * AVFrame.nb_samples prior to calling get_buffer(). The decoder may,
     * however, utilize only part of the buffer by setting AVFrame.nb_samples
     * to a smaller value in the output frame.
     *
     * Decoders cannot use the buffer after returning from
     * avcodec_decode_audio4(), so they will not call release_buffer(), as it
     * is assumed to be released immediately upon return. In some rare cases,
     * a decoder may need to call get_buffer() more than once in a single
     * call to avcodec_decode_audio4(). In that case, when get_buffer() is
     * called again after it has already been called once, the previously
     * acquired buffer is assumed to be released at that time and may not be
     * reused by the decoder.
     *
     * As a convenience, av_samples_get_buffer_size() and
     * av_samples_fill_arrays() in libavutil may be used by custom get_buffer()
     * functions to find the required data size and to fill data pointers and
     * linesize. In AVFrame.linesize, only linesize[0] may be set for audio
     * since all planes must be the same size.
     *
     * @see av_samples_get_buffer_size(), av_samples_fill_arrays()
     *
     * - encoding: unused
     * - decoding: Set by libavcodec, user can override.
     *
     * @deprecated use get_buffer2()
     */
    attribute_deprecated
    int (*get_buffer)(struct AVCodecContext *c, AVFrame *pic);

    /**
     * Called to release buffers which were allocated with get_buffer.
     * A released buffer can be reused in get_buffer().
     * pic.data[*] must be set to NULL.
     * May be called from a different thread if frame multithreading is used,
     * but not by more than one thread at once, so does not need to be reentrant.
     * - encoding: unused
     * - decoding: Set by libavcodec, user can override.
     *
     * @deprecated custom freeing callbacks should be set from get_buffer2()
     */
    attribute_deprecated
    void (*release_buffer)(struct AVCodecContext *c, AVFrame *pic);

    /**
     * Called at the beginning of a frame to get cr buffer for it.
     * Buffer type (size, hints) must be the same. libavcodec won't check it.
     * libavcodec will pass previous buffer in pic, function should return
     * same buffer or new buffer with old frame "painted" into it.
     * If pic.data[0] == NULL must behave like get_buffer().
     * if CODEC_CAP_DR1 is not set then reget_buffer() must call
     * avcodec_default_reget_buffer() instead of providing buffers allocated by
     * some other means.
     * - encoding: unused
     * - decoding: Set by libavcodec, user can override.
     */
    attribute_deprecated
    int (*reget_buffer)(struct AVCodecContext *c, AVFrame *pic);
#endif

    /**
     * This callback is called at the beginning of each frame to get data
     * buffer(s) for it. There may be one contiguous buffer for all the data or
     * there may be a buffer per each data plane or anything in between. What
     * this means is, you may set however many entries in buf[] you feel necessary.
     * Each buffer must be reference-counted using the AVBuffer API (see description
     * of buf[] below).
     *
     * The following fields will be set in the frame before this callback is
     * called:
     * - format
     * - width, height (video only)
     * - sample_rate, channel_layout, nb_samples (audio only)
     * Their values may differ from the corresponding values in
     * AVCodecContext. This callback must use the frame values, not the codec
     * context values, to calculate the required buffer size.
     *
     * This callback must fill the following fields in the frame:
     * - data[]
     * - linesize[]
     * - extended_data:
     *   * if the data is planar audio with more than 8 channels, then this
     *     callback must allocate and fill extended_data to contain all pointers
     *     to all data planes. data[] must hold as many pointers as it can.
     *     extended_data must be allocated with av_malloc() and will be freed in
     *     av_frame_unref().
     *   * otherwise exended_data must point to data
     * - buf[] must contain one or more pointers to AVBufferRef structures. Each of
     *   the frame's data and extended_data pointers must be contained in these. That
     *   is, one AVBufferRef for each allocated chunk of memory, not necessarily one
     *   AVBufferRef per data[] entry. See: av_buffer_create(), av_buffer_alloc(),
     *   and av_buffer_ref().
     * - extended_buf and nb_extended_buf must be allocated with av_malloc() by
     *   this callback and filled with the extra buffers if there are more
     *   buffers than buf[] can hold. extended_buf will be freed in
     *   av_frame_unref().
     *
     * If CODEC_CAP_DR1 is not set then get_buffer2() must call
     * avcodec_default_get_buffer2() instead of providing buffers allocated by
     * some other means.
     *
     * Each data plane must be aligned to the maximum required by the target
     * CPU.
     *
     * @see avcodec_default_get_buffer2()
     *
     * Video:
     *
     * If AV_GET_BUFFER_FLAG_REF is set in flags then the frame may be reused
     * (read and/or written to if it is writable) later by libavcodec.
     *
     * avcodec_align_dimensions2() should be used to find the required width and
     * height, as they normally need to be rounded up to the next multiple of 16.
     *
     * Some decoders do not support linesizes changing between frames.
     *
     * If frame multithreading is used and thread_safe_callbacks is set,
     * this callback may be called from a different thread, but not from more
     * than one at once. Does not need to be reentrant.
     *
     * @see avcodec_align_dimensions2()
     *
     * Audio:
     *
     * Decoders request a buffer of a particular size by setting
     * AVFrame.nb_samples prior to calling get_buffer2(). The decoder may,
     * however, utilize only part of the buffer by setting AVFrame.nb_samples
     * to a smaller value in the output frame.
     *
     * As a convenience, av_samples_get_buffer_size() and
     * av_samples_fill_arrays() in libavutil may be used by custom get_buffer2()
     * functions to find the required data size and to fill data pointers and
     * linesize. In AVFrame.linesize, only linesize[0] may be set for audio
     * since all planes must be the same size.
     *
     * @see av_samples_get_buffer_size(), av_samples_fill_arrays()
     *
     * - encoding: unused
     * - decoding: Set by libavcodec, user can override.
     */
    int (*get_buffer2)(struct AVCodecContext *s, AVFrame *frame, int flags);

    /**
     * If non-zero, the decoded audio and video frames returned from
     * avcodec_decode_video2() and avcodec_decode_audio4() are reference-counted
     * and are valid indefinitely. The caller must free them with
     * av_frame_unref() when they are not needed anymore.
     * Otherwise, the decoded frames must not be freed by the caller and are
     * only valid until the next decode call.
     *
     * - encoding: unused
     * - decoding: set by the caller before avcodec_open2().
     */
    int refcounted_frames;

    /* - encoding parameters */
    float qcompress;  ///< amount of qscale change between easy & hard scenes (0.0-1.0)
    float qblur;      ///< amount of qscale smoothing over time (0.0-1.0)

    /**
     * minimum quantizer
     * - encoding: Set by user.
     * - decoding: unused
     */
    int qmin;

    /**
     * maximum quantizer
     * - encoding: Set by user.
     * - decoding: unused
     */
    int qmax;

    /**
     * maximum quantizer difference between frames
     * - encoding: Set by user.
     * - decoding: unused
     */
    int max_qdiff;

    /**
     * ratecontrol qmin qmax limiting method
     * 0-> clipping, 1-> use a nice continuous function to limit qscale wthin qmin/qmax.
     * - encoding: Set by user.
     * - decoding: unused
     */
    float rc_qsquish;

    float rc_qmod_amp;
    int rc_qmod_freq;

    /**
     * decoder bitstream buffer size
     * - encoding: Set by user.
     * - decoding: unused
     */
    int rc_buffer_size;

    /**
     * ratecontrol override, see RcOverride
     * - encoding: Allocated/set/freed by user.
     * - decoding: unused
     */
    int rc_override_count;
    RcOverride *rc_override;

    /**
     * rate control equation
     * - encoding: Set by user
     * - decoding: unused
     */
    const char *rc_eq;

    /**
     * maximum bitrate
     * - encoding: Set by user.
     * - decoding: unused
     */
    int rc_max_rate;

    /**
     * minimum bitrate
     * - encoding: Set by user.
     * - decoding: unused
     */
    int rc_min_rate;

    float rc_buffer_aggressivity;

    /**
     * initial complexity for pass1 ratecontrol
     * - encoding: Set by user.
     * - decoding: unused
     */
    float rc_initial_cplx;

    /**
     * Ratecontrol attempt to use, at maximum, <value> of what can be used without an underflow.
     * - encoding: Set by user.
     * - decoding: unused.
     */
    float rc_max_available_vbv_use;

    /**
     * Ratecontrol attempt to use, at least, <value> times the amount needed to prevent a vbv overflow.
     * - encoding: Set by user.
     * - decoding: unused.
     */
    float rc_min_vbv_overflow_use;

    /**
     * Number of bits which should be loaded into the rc buffer before decoding starts.
     * - encoding: Set by user.
     * - decoding: unused
     */
    int rc_initial_buffer_occupancy;

#define FF_CODER_TYPE_VLC       0
#define FF_CODER_TYPE_AC        1
#define FF_CODER_TYPE_RAW       2
#define FF_CODER_TYPE_RLE       3
#define FF_CODER_TYPE_DEFLATE   4
    /**
     * coder type
     * - encoding: Set by user.
     * - decoding: unused
     */
    int coder_type;

    /**
     * context model
     * - encoding: Set by user.
     * - decoding: unused
     */
    int context_model;

    /**
     * minimum Lagrange multipler
     * - encoding: Set by user.
     * - decoding: unused
     */
    int lmin;

    /**
     * maximum Lagrange multipler
     * - encoding: Set by user.
     * - decoding: unused
     */
    int lmax;

    /**
     * frame skip threshold
     * - encoding: Set by user.
     * - decoding: unused
     */
    int frame_skip_threshold;

    /**
     * frame skip factor
     * - encoding: Set by user.
     * - decoding: unused
     */
    int frame_skip_factor;

    /**
     * frame skip exponent
     * - encoding: Set by user.
     * - decoding: unused
     */
    int frame_skip_exp;

    /**
     * frame skip comparison function
     * - encoding: Set by user.
     * - decoding: unused
     */
    int frame_skip_cmp;

    /**
     * trellis RD quantization
     * - encoding: Set by user.
     * - decoding: unused
     */
    int trellis;

    /**
     * - encoding: Set by user.
     * - decoding: unused
     */
    int min_prediction_order;

    /**
     * - encoding: Set by user.
     * - decoding: unused
     */
    int max_prediction_order;

    /**
     * GOP timecode frame start number
     * - encoding: Set by user, in non drop frame format
     * - decoding: Set by libavcodec (timecode in the 25 bits format, -1 if unset)
     */
    int64_t timecode_frame_start;

    /* The RTP callback: This function is called    */
    /* every time the encoder has a packet to send. */
    /* It depends on the encoder if the data starts */
    /* with a Start Code (it should). H.263 does.   */
    /* mb_nb contains the number of macroblocks     */
    /* encoded in the RTP payload.                  */
    void (*rtp_callback)(struct AVCodecContext *avctx, void *data, int size, int mb_nb);

    int rtp_payload_size;   /* The size of the RTP payload: the coder will  */
                            /* do its best to deliver a chunk with size     */
                            /* below rtp_payload_size, the chunk will start */
                            /* with a start code on some codecs like H.263. */
                            /* This doesn't take account of any particular  */
                            /* headers inside the transmitted RTP payload.  */

    /* statistics, used for 2-pass encoding */
    int mv_bits;
    int header_bits;
    int i_tex_bits;
    int p_tex_bits;
    int i_count;
    int p_count;
    int skip_count;
    int misc_bits;

    /**
     * number of bits used for the previously encoded frame
     * - encoding: Set by libavcodec.
     * - decoding: unused
     */
    int frame_bits;

    /**
     * pass1 encoding statistics output buffer
     * - encoding: Set by libavcodec.
     * - decoding: unused
     */
    char *stats_out;

    /**
     * pass2 encoding statistics input buffer
     * Concatenated stuff from stats_out of pass1 should be placed here.
     * - encoding: Allocated/set/freed by user.
     * - decoding: unused
     */
    char *stats_in;

    /**
     * Work around bugs in encoders which sometimes cannot be detected automatically.
     * - encoding: Set by user
     * - decoding: Set by user
     */
    int workaround_bugs;
#define FF_BUG_AUTODETECT       1  ///< autodetection
#if FF_API_OLD_MSMPEG4
#define FF_BUG_OLD_MSMPEG4      2
#endif
#define FF_BUG_XVID_ILACE       4
#define FF_BUG_UMP4             8
#define FF_BUG_NO_PADDING       16
#define FF_BUG_AMV              32
#if FF_API_AC_VLC
#define FF_BUG_AC_VLC           0  ///< Will be removed, libavcodec can now handle these non-compliant files by default.
#endif
#define FF_BUG_QPEL_CHROMA      64
#define FF_BUG_STD_QPEL         128
#define FF_BUG_QPEL_CHROMA2     256
#define FF_BUG_DIRECT_BLOCKSIZE 512
#define FF_BUG_EDGE             1024
#define FF_BUG_HPEL_CHROMA      2048
#define FF_BUG_DC_CLIP          4096
#define FF_BUG_MS               8192 ///< Work around various bugs in Microsoft's broken decoders.
#define FF_BUG_TRUNCATED       16384

    /**
     * strictly follow the standard (MPEG4, ...).
     * - encoding: Set by user.
     * - decoding: Set by user.
     * Setting this to STRICT or higher means the encoder and decoder will
     * generally do stupid things, whereas setting it to unofficial or lower
     * will mean the encoder might produce output that is not supported by all
     * spec-compliant decoders. Decoders don't differentiate between normal,
     * unofficial and experimental (that is, they always try to decode things
     * when they can) unless they are explicitly asked to behave stupidly
     * (=strictly conform to the specs)
     */
    int strict_std_compliance;
#define FF_COMPLIANCE_VERY_STRICT   2 ///< Strictly conform to an older more strict version of the spec or reference software.
#define FF_COMPLIANCE_STRICT        1 ///< Strictly conform to all the things in the spec no matter what consequences.
#define FF_COMPLIANCE_NORMAL        0
#define FF_COMPLIANCE_UNOFFICIAL   -1 ///< Allow unofficial extensions
#define FF_COMPLIANCE_EXPERIMENTAL -2 ///< Allow nonstandardized experimental things.

    /**
     * error concealment flags
     * - encoding: unused
     * - decoding: Set by user.
     */
    int error_concealment;
#define FF_EC_GUESS_MVS   1
#define FF_EC_DEBLOCK     2

    /**
     * debug
     * - encoding: Set by user.
     * - decoding: Set by user.
     */
    int debug;
#define FF_DEBUG_PICT_INFO   1
#define FF_DEBUG_RC          2
#define FF_DEBUG_BITSTREAM   4
#define FF_DEBUG_MB_TYPE     8
#define FF_DEBUG_QP          16
#if FF_API_DEBUG_MV
/**
 * @deprecated this option does nothing
 */
#define FF_DEBUG_MV          32
#endif
#define FF_DEBUG_DCT_COEFF   0x00000040
#define FF_DEBUG_SKIP        0x00000080
#define FF_DEBUG_STARTCODE   0x00000100
#define FF_DEBUG_PTS         0x00000200
#define FF_DEBUG_ER          0x00000400
#define FF_DEBUG_MMCO        0x00000800
#define FF_DEBUG_BUGS        0x00001000
#if FF_API_DEBUG_MV
#define FF_DEBUG_VIS_QP      0x00002000 ///< only access through AVOptions from outside libavcodec
#define FF_DEBUG_VIS_MB_TYPE 0x00004000 ///< only access through AVOptions from outside libavcodec
#endif
#define FF_DEBUG_BUFFERS     0x00008000
#define FF_DEBUG_THREADS     0x00010000

#if FF_API_DEBUG_MV
    /**
     * debug
     * Code outside libavcodec should access this field using AVOptions
     * - encoding: Set by user.
     * - decoding: Set by user.
     */
    int debug_mv;
#define FF_DEBUG_VIS_MV_P_FOR  0x00000001 //visualize forward predicted MVs of P frames
#define FF_DEBUG_VIS_MV_B_FOR  0x00000002 //visualize forward predicted MVs of B frames
#define FF_DEBUG_VIS_MV_B_BACK 0x00000004 //visualize backward predicted MVs of B frames
#endif

    /**
     * Error recognition; may misdetect some more or less valid parts as errors.
     * - encoding: unused
     * - decoding: Set by user.
     */
    int err_recognition;

/**
 * Verify checksums embedded in the bitstream (could be of either encoded or
 * decoded data, depending on the codec) and print an error message on mismatch.
 * If AV_EF_EXPLODE is also set, a mismatching checksum will result in the
 * decoder returning an error.
 */
#define AV_EF_CRCCHECK  (1<<0)
#define AV_EF_BITSTREAM (1<<1)          ///< detect bitstream specification deviations
#define AV_EF_BUFFER    (1<<2)          ///< detect improper bitstream length
#define AV_EF_EXPLODE   (1<<3)          ///< abort decoding on minor error detection

#define AV_EF_CAREFUL    (1<<16)        ///< consider things that violate the spec, are fast to calculate and have not been seen in the wild as errors
#define AV_EF_COMPLIANT  (1<<17)        ///< consider all spec non compliancies as errors
#define AV_EF_AGGRESSIVE (1<<18)        ///< consider things that a sane encoder should not do as an error


    /**
     * opaque 64bit number (generally a PTS) that will be reordered and
     * output in AVFrame.reordered_opaque
     * @deprecated in favor of pkt_pts
     * - encoding: unused
     * - decoding: Set by user.
     */
    int64_t reordered_opaque;

    /**
     * Hardware accelerator in use
     * - encoding: unused.
     * - decoding: Set by libavcodec
     */
    struct AVHWAccel *hwaccel;

    /**
     * Hardware accelerator context.
     * For some hardware accelerators, a global context needs to be
     * provided by the user. In that case, this holds display-dependent
     * data FFmpeg cannot instantiate itself. Please refer to the
     * FFmpeg HW accelerator documentation to know how to fill this
     * is. e.g. for VA API, this is a struct vaapi_context.
     * - encoding: unused
     * - decoding: Set by user
     */
    void *hwaccel_context;

    /**
     * error
     * - encoding: Set by libavcodec if flags&CODEC_FLAG_PSNR.
     * - decoding: unused
     */
    uint64_t error[AV_NUM_DATA_POINTERS];

    /**
     * DCT algorithm, see FF_DCT_* below
     * - encoding: Set by user.
     * - decoding: unused
     */
    int dct_algo;
#define FF_DCT_AUTO    0
#define FF_DCT_FASTINT 1
#define FF_DCT_INT     2
#define FF_DCT_MMX     3
#define FF_DCT_ALTIVEC 5
#define FF_DCT_FAAN    6

    /**
     * IDCT algorithm, see FF_IDCT_* below.
     * - encoding: Set by user.
     * - decoding: Set by user.
     */
    int idct_algo;
#define FF_IDCT_AUTO          0
#define FF_IDCT_INT           1
#define FF_IDCT_SIMPLE        2
#define FF_IDCT_SIMPLEMMX     3
#define FF_IDCT_ARM           7
#define FF_IDCT_ALTIVEC       8
#if FF_API_ARCH_SH4
#define FF_IDCT_SH4           9
#endif
#define FF_IDCT_SIMPLEARM     10
#define FF_IDCT_IPP           13
#define FF_IDCT_XVIDMMX       14
#define FF_IDCT_SIMPLEARMV5TE 16
#define FF_IDCT_SIMPLEARMV6   17
#if FF_API_ARCH_SPARC
#define FF_IDCT_SIMPLEVIS     18
#endif
#define FF_IDCT_FAAN          20
#define FF_IDCT_SIMPLENEON    22
#if FF_API_ARCH_ALPHA
#define FF_IDCT_SIMPLEALPHA   23
#endif

    /**
     * bits per sample/pixel from the demuxer (needed for huffyuv).
     * - encoding: Set by libavcodec.
     * - decoding: Set by user.
     */
     int bits_per_coded_sample;

    /**
     * Bits per sample/pixel of internal libavcodec pixel/sample format.
     * - encoding: set by user.
     * - decoding: set by libavcodec.
     */
    int bits_per_raw_sample;

#if FF_API_LOWRES
    /**
     * low resolution decoding, 1-> 1/2 size, 2->1/4 size
     * - encoding: unused
     * - decoding: Set by user.
     * Code outside libavcodec should access this field using:
     * av_codec_{get,set}_lowres(avctx)
     */
     int lowres;
#endif

    /**
     * the picture in the bitstream
     * - encoding: Set by libavcodec.
     * - decoding: unused
     */
    AVFrame *coded_frame;

    /**
     * thread count
     * is used to decide how many independent tasks should be passed to execute()
     * - encoding: Set by user.
     * - decoding: Set by user.
     */
    int thread_count;

    /**
     * Which multithreading methods to use.
     * Use of FF_THREAD_FRAME will increase decoding delay by one frame per thread,
     * so clients which cannot provide future frames should not use it.
     *
     * - encoding: Set by user, otherwise the default is used.
     * - decoding: Set by user, otherwise the default is used.
     */
    int thread_type;
#define FF_THREAD_FRAME   1 ///< Decode more than one frame at once
#define FF_THREAD_SLICE   2 ///< Decode more than one part of a single frame at once

    /**
     * Which multithreading methods are in use by the codec.
     * - encoding: Set by libavcodec.
     * - decoding: Set by libavcodec.
     */
    int active_thread_type;

    /**
     * Set by the client if its custom get_buffer() callback can be called
     * synchronously from another thread, which allows faster multithreaded decoding.
     * draw_horiz_band() will be called from other threads regardless of this setting.
     * Ignored if the default get_buffer() is used.
     * - encoding: Set by user.
     * - decoding: Set by user.
     */
    int thread_safe_callbacks;

    /**
     * The codec may call this to execute several independent things.
     * It will return only after finishing all tasks.
     * The user may replace this with some multithreaded implementation,
     * the default implementation will execute the parts serially.
     * @param count the number of things to execute
     * - encoding: Set by libavcodec, user can override.
     * - decoding: Set by libavcodec, user can override.
     */
    int (*execute)(struct AVCodecContext *c, int (*func)(struct AVCodecContext *c2, void *arg), void *arg2, int *ret, int count, int size);

    /**
     * The codec may call this to execute several independent things.
     * It will return only after finishing all tasks.
     * The user may replace this with some multithreaded implementation,
     * the default implementation will execute the parts serially.
     * Also see avcodec_thread_init and e.g. the --enable-pthread configure option.
     * @param c context passed also to func
     * @param count the number of things to execute
     * @param arg2 argument passed unchanged to func
     * @param ret return values of executed functions, must have space for "count" values. May be NULL.
     * @param func function that will be called count times, with jobnr from 0 to count-1.
     *             threadnr will be in the range 0 to c->thread_count-1 < MAX_THREADS and so that no
     *             two instances of func executing at the same time will have the same threadnr.
     * @return always 0 currently, but code should handle a future improvement where when any call to func
     *         returns < 0 no further calls to func may be done and < 0 is returned.
     * - encoding: Set by libavcodec, user can override.
     * - decoding: Set by libavcodec, user can override.
     */
    int (*execute2)(struct AVCodecContext *c, int (*func)(struct AVCodecContext *c2, void *arg, int jobnr, int threadnr), void *arg2, int *ret, int count);

#if FF_API_THREAD_OPAQUE
    /**
     * @deprecated this field should not be used from outside of lavc
     */
    attribute_deprecated
    void *thread_opaque;
#endif

    /**
     * noise vs. sse weight for the nsse comparsion function
     * - encoding: Set by user.
     * - decoding: unused
     */
     int nsse_weight;

    /**
     * profile
     * - encoding: Set by user.
     * - decoding: Set by libavcodec.
     */
     int profile;
#define FF_PROFILE_UNKNOWN -99
#define FF_PROFILE_RESERVED -100

#define FF_PROFILE_AAC_MAIN 0
#define FF_PROFILE_AAC_LOW  1
#define FF_PROFILE_AAC_SSR  2
#define FF_PROFILE_AAC_LTP  3
#define FF_PROFILE_AAC_HE   4
#define FF_PROFILE_AAC_HE_V2 28
#define FF_PROFILE_AAC_LD   22
#define FF_PROFILE_AAC_ELD  38
#define FF_PROFILE_MPEG2_AAC_LOW 128
#define FF_PROFILE_MPEG2_AAC_HE  131

#define FF_PROFILE_DTS         20
#define FF_PROFILE_DTS_ES      30
#define FF_PROFILE_DTS_96_24   40
#define FF_PROFILE_DTS_HD_HRA  50
#define FF_PROFILE_DTS_HD_MA   60

#define FF_PROFILE_MPEG2_422    0
#define FF_PROFILE_MPEG2_HIGH   1
#define FF_PROFILE_MPEG2_SS     2
#define FF_PROFILE_MPEG2_SNR_SCALABLE  3
#define FF_PROFILE_MPEG2_MAIN   4
#define FF_PROFILE_MPEG2_SIMPLE 5

#define FF_PROFILE_H264_CONSTRAINED  (1<<9)  // 8+1; constraint_set1_flag
#define FF_PROFILE_H264_INTRA        (1<<11) // 8+3; constraint_set3_flag

#define FF_PROFILE_H264_BASELINE             66
#define FF_PROFILE_H264_CONSTRAINED_BASELINE (66|FF_PROFILE_H264_CONSTRAINED)
#define FF_PROFILE_H264_MAIN                 77
#define FF_PROFILE_H264_EXTENDED             88
#define FF_PROFILE_H264_HIGH                 100
#define FF_PROFILE_H264_HIGH_10              110
#define FF_PROFILE_H264_HIGH_10_INTRA        (110|FF_PROFILE_H264_INTRA)
#define FF_PROFILE_H264_HIGH_422             122
#define FF_PROFILE_H264_HIGH_422_INTRA       (122|FF_PROFILE_H264_INTRA)
#define FF_PROFILE_H264_HIGH_444             144
#define FF_PROFILE_H264_HIGH_444_PREDICTIVE  244
#define FF_PROFILE_H264_HIGH_444_INTRA       (244|FF_PROFILE_H264_INTRA)
#define FF_PROFILE_H264_CAVLC_444            44

#define FF_PROFILE_VC1_SIMPLE   0
#define FF_PROFILE_VC1_MAIN     1
#define FF_PROFILE_VC1_COMPLEX  2
#define FF_PROFILE_VC1_ADVANCED 3

#define FF_PROFILE_MPEG4_SIMPLE                     0
#define FF_PROFILE_MPEG4_SIMPLE_SCALABLE            1
#define FF_PROFILE_MPEG4_CORE                       2
#define FF_PROFILE_MPEG4_MAIN                       3
#define FF_PROFILE_MPEG4_N_BIT                      4
#define FF_PROFILE_MPEG4_SCALABLE_TEXTURE           5
#define FF_PROFILE_MPEG4_SIMPLE_FACE_ANIMATION      6
#define FF_PROFILE_MPEG4_BASIC_ANIMATED_TEXTURE     7
#define FF_PROFILE_MPEG4_HYBRID                     8
#define FF_PROFILE_MPEG4_ADVANCED_REAL_TIME         9
#define FF_PROFILE_MPEG4_CORE_SCALABLE             10
#define FF_PROFILE_MPEG4_ADVANCED_CODING           11
#define FF_PROFILE_MPEG4_ADVANCED_CORE             12
#define FF_PROFILE_MPEG4_ADVANCED_SCALABLE_TEXTURE 13
#define FF_PROFILE_MPEG4_SIMPLE_STUDIO             14
#define FF_PROFILE_MPEG4_ADVANCED_SIMPLE           15

#define FF_PROFILE_JPEG2000_CSTREAM_RESTRICTION_0   0
#define FF_PROFILE_JPEG2000_CSTREAM_RESTRICTION_1   1
#define FF_PROFILE_JPEG2000_CSTREAM_NO_RESTRICTION  2
#define FF_PROFILE_JPEG2000_DCINEMA_2K              3
#define FF_PROFILE_JPEG2000_DCINEMA_4K              4


#define FF_PROFILE_HEVC_MAIN                        1
#define FF_PROFILE_HEVC_MAIN_10                     2
#define FF_PROFILE_HEVC_MAIN_STILL_PICTURE          3

    /**
     * level
     * - encoding: Set by user.
     * - decoding: Set by libavcodec.
     */
     int level;
#define FF_LEVEL_UNKNOWN -99

    /**
     * Skip loop filtering for selected frames.
     * - encoding: unused
     * - decoding: Set by user.
     */
    enum AVDiscard skip_loop_filter;

    /**
     * Skip IDCT/dequantization for selected frames.
     * - encoding: unused
     * - decoding: Set by user.
     */
    enum AVDiscard skip_idct;

    /**
     * Skip decoding for selected frames.
     * - encoding: unused
     * - decoding: Set by user.
     */
    enum AVDiscard skip_frame;

    /**
     * Header containing style information for text subtitles.
     * For SUBTITLE_ASS subtitle type, it should contain the whole ASS
     * [Script Info] and [V4+ Styles] section, plus the [Events] line and
     * the Format line following. It shouldn't include any Dialogue line.
     * - encoding: Set/allocated/freed by user (before avcodec_open2())
     * - decoding: Set/allocated/freed by libavcodec (by avcodec_open2())
     */
    uint8_t *subtitle_header;
    int subtitle_header_size;

#if FF_API_ERROR_RATE
    /**
     * @deprecated use the 'error_rate' private AVOption of the mpegvideo
     * encoders
     */
    attribute_deprecated
    int error_rate;
#endif

#if FF_API_CODEC_PKT
    /**
     * @deprecated this field is not supposed to be accessed from outside lavc
     */
    attribute_deprecated
    AVPacket *pkt;
#endif

    /**
     * VBV delay coded in the last frame (in periods of a 27 MHz clock).
     * Used for compliant TS muxing.
     * - encoding: Set by libavcodec.
     * - decoding: unused.
     */
    uint64_t vbv_delay;

    /**
     * Timebase in which pkt_dts/pts and AVPacket.dts/pts are.
     * Code outside libavcodec should access this field using:
     * av_codec_{get,set}_pkt_timebase(avctx)
     * - encoding unused.
     * - decoding set by user.
     */
    AVRational pkt_timebase;

    /**
     * AVCodecDescriptor
     * Code outside libavcodec should access this field using:
     * av_codec_{get,set}_codec_descriptor(avctx)
     * - encoding: unused.
     * - decoding: set by libavcodec.
     */
    const AVCodecDescriptor *codec_descriptor;

#if !FF_API_LOWRES
    /**
     * low resolution decoding, 1-> 1/2 size, 2->1/4 size
     * - encoding: unused
     * - decoding: Set by user.
     * Code outside libavcodec should access this field using:
     * av_codec_{get,set}_lowres(avctx)
     */
     int lowres;
#endif

    /**
     * Current statistics for PTS correction.
     * - decoding: maintained and used by libavcodec, not intended to be used by user apps
     * - encoding: unused
     */
    int64_t pts_correction_num_faulty_pts; /// Number of incorrect PTS values so far
    int64_t pts_correction_num_faulty_dts; /// Number of incorrect DTS values so far
    int64_t pts_correction_last_pts;       /// PTS of the last frame
    int64_t pts_correction_last_dts;       /// DTS of the last frame

    /**
     * Character encoding of the input subtitles file.
     * - decoding: set by user
     * - encoding: unused
     */
    char *sub_charenc;

    /**
     * Subtitles character encoding mode. Formats or codecs might be adjusting
     * this setting (if they are doing the conversion themselves for instance).
     * - decoding: set by libavcodec
     * - encoding: unused
     */
    int sub_charenc_mode;
#define FF_SUB_CHARENC_MODE_DO_NOTHING  -1  ///< do nothing (demuxer outputs a stream supposed to be already in UTF-8, or the codec is bitmap for instance)
#define FF_SUB_CHARENC_MODE_AUTOMATIC    0  ///< libavcodec will select the mode itself
#define FF_SUB_CHARENC_MODE_PRE_DECODER  1  ///< the AVPacket data needs to be recoded to UTF-8 before being fed to the decoder, requires iconv

    /**
     * Skip processing alpha if supported by codec.
     * Note that if the format uses pre-multiplied alpha (common with VP6,
     * and recommended due to better video quality/compression)
     * the image will look as if alpha-blended onto a black background.
     * However for formats that do not use pre-multiplied alpha
     * there might be serious artefacts (though e.g. libswscale currently
     * assumes pre-multiplied alpha anyway).
     * Code outside libavcodec should access this field using AVOptions
     *
     * - decoding: set by user
     * - encoding: unused
     */
    int skip_alpha;

    /**
     * Number of samples to skip after a discontinuity
     * - decoding: unused
     * - encoding: set by libavcodec
     */
    int seek_preroll;

#if !FF_API_DEBUG_MV
    /**
     * debug motion vectors
     * Code outside libavcodec should access this field using AVOptions
     * - encoding: Set by user.
     * - decoding: Set by user.
     */
    int debug_mv;
#define FF_DEBUG_VIS_MV_P_FOR  0x00000001 //visualize forward predicted MVs of P frames
#define FF_DEBUG_VIS_MV_B_FOR  0x00000002 //visualize forward predicted MVs of B frames
#define FF_DEBUG_VIS_MV_B_BACK 0x00000004 //visualize backward predicted MVs of B frames
#endif

    /**
     * custom intra quantization matrix
     * Code outside libavcodec should access this field using av_codec_g/set_chroma_intra_matrix()
     * - encoding: Set by user, can be NULL.
     * - decoding: unused.
     */
    uint16_t *chroma_intra_matrix;
} AVCodecContext;

AVRational av_codec_get_pkt_timebase         (const AVCodecContext *avctx);
void       av_codec_set_pkt_timebase         (AVCodecContext *avctx, AVRational val);

const AVCodecDescriptor *av_codec_get_codec_descriptor(const AVCodecContext *avctx);
void                     av_codec_set_codec_descriptor(AVCodecContext *avctx, const AVCodecDescriptor *desc);

int  av_codec_get_lowres(const AVCodecContext *avctx);
void av_codec_set_lowres(AVCodecContext *avctx, int val);

int  av_codec_get_seek_preroll(const AVCodecContext *avctx);
void av_codec_set_seek_preroll(AVCodecContext *avctx, int val);

uint16_t *av_codec_get_chroma_intra_matrix(const AVCodecContext *avctx);
void av_codec_set_chroma_intra_matrix(AVCodecContext *avctx, uint16_t *val);

/**
 * AVProfile.
 */
typedef struct AVProfile {
    int profile;
    const char *name; ///< short name for the profile
} AVProfile;

typedef struct AVCodecDefault AVCodecDefault;

struct AVSubtitle;

/**
 * AVCodec.
 */
typedef struct AVCodec {
    /**
     * Name of the codec implementation.
     * The name is globally unique among encoders and among decoders (but an
     * encoder and a decoder can share the same name).
     * This is the primary way to find a codec from the user perspective.
     */
    const char *name;
    /**
     * Descriptive name for the codec, meant to be more human readable than name.
     * You should use the NULL_IF_CONFIG_SMALL() macro to define it.
     */
    const char *long_name;
    enum AVMediaType type;
    enum AVCodecID id;
    /**
     * Codec capabilities.
     * see CODEC_CAP_*
     */
    int capabilities;
    const AVRational *supported_framerates; ///< array of supported framerates, or NULL if any, array is terminated by {0,0}
    const enum AVPixelFormat *pix_fmts;     ///< array of supported pixel formats, or NULL if unknown, array is terminated by -1
    const int *supported_samplerates;       ///< array of supported audio samplerates, or NULL if unknown, array is terminated by 0
    const enum AVSampleFormat *sample_fmts; ///< array of supported sample formats, or NULL if unknown, array is terminated by -1
    const uint64_t *channel_layouts;         ///< array of support channel layouts, or NULL if unknown. array is terminated by 0
#if FF_API_LOWRES
    uint8_t max_lowres;                     ///< maximum value for lowres supported by the decoder, no direct access, use av_codec_get_max_lowres()
#endif
    const AVClass *priv_class;              ///< AVClass for the private context
    const AVProfile *profiles;              ///< array of recognized profiles, or NULL if unknown, array is terminated by {FF_PROFILE_UNKNOWN}

    /*****************************************************************
     * No fields below this line are part of the public API. They
     * may not be used outside of libavcodec and can be changed and
     * removed at will.
     * New public fields should be added right above.
     *****************************************************************
     */
    int priv_data_size;
    struct AVCodec *next;
    /**
     * @name Frame-level threading support functions
     * @{
     */
    /**
     * If defined, called on thread contexts when they are created.
     * If the codec allocates writable tables in init(), re-allocate them here.
     * priv_data will be set to a copy of the original.
     */
    int (*init_thread_copy)(AVCodecContext *);
    /**
     * Copy necessary context variables from a previous thread context to the current one.
     * If not defined, the next thread will start automatically; otherwise, the codec
     * must call ff_thread_finish_setup().
     *
     * dst and src will (rarely) point to the same context, in which case memcpy should be skipped.
     */
    int (*update_thread_context)(AVCodecContext *dst, const AVCodecContext *src);
    /** @} */

    /**
     * Private codec-specific defaults.
     */
    const AVCodecDefault *defaults;

    /**
     * Initialize codec static data, called from avcodec_register().
     */
    void (*init_static_data)(struct AVCodec *codec);

    int (*init)(AVCodecContext *);
    int (*encode_sub)(AVCodecContext *, uint8_t *buf, int buf_size,
                      const struct AVSubtitle *sub);
    /**
     * Encode data to an AVPacket.
     *
     * @param      avctx          codec context
     * @param      avpkt          output AVPacket (may contain a user-provided buffer)
     * @param[in]  frame          AVFrame containing the raw data to be encoded
     * @param[out] got_packet_ptr encoder sets to 0 or 1 to indicate that a
     *                            non-empty packet was returned in avpkt.
     * @return 0 on success, negative error code on failure
     */
    int (*encode2)(AVCodecContext *avctx, AVPacket *avpkt, const AVFrame *frame,
                   int *got_packet_ptr);
    int (*decode)(AVCodecContext *, void *outdata, int *outdata_size, AVPacket *avpkt);
    int (*close)(AVCodecContext *);
    /**
     * Flush buffers.
     * Will be called when seeking
     */
    void (*flush)(AVCodecContext *);
} AVCodec;

int av_codec_get_max_lowres(const AVCodec *codec);

struct MpegEncContext;

/**
 * AVHWAccel.
 */
typedef struct AVHWAccel {
    /**
     * Name of the hardware accelerated codec.
     * The name is globally unique among encoders and among decoders (but an
     * encoder and a decoder can share the same name).
     */
    const char *name;

    /**
     * Type of codec implemented by the hardware accelerator.
     *
     * See AVMEDIA_TYPE_xxx
     */
    enum AVMediaType type;

    /**
     * Codec implemented by the hardware accelerator.
     *
     * See AV_CODEC_ID_xxx
     */
    enum AVCodecID id;

    /**
     * Supported pixel format.
     *
     * Only hardware accelerated formats are supported here.
     */
    enum AVPixelFormat pix_fmt;

    /**
     * Hardware accelerated codec capabilities.
     * see FF_HWACCEL_CODEC_CAP_*
     */
    int capabilities;

    struct AVHWAccel *next;

    /**
     * Called at the beginning of each frame or field picture.
     *
     * Meaningful frame information (codec specific) is guaranteed to
     * be parsed at this point. This function is mandatory.
     *
     * Note that buf can be NULL along with buf_size set to 0.
     * Otherwise, this means the whole frame is available at this point.
     *
     * @param avctx the codec context
     * @param buf the frame data buffer base
     * @param buf_size the size of the frame in bytes
     * @return zero if successful, a negative value otherwise
     */
    int (*start_frame)(AVCodecContext *avctx, const uint8_t *buf, uint32_t buf_size);

    /**
     * Callback for each slice.
     *
     * Meaningful slice information (codec specific) is guaranteed to
     * be parsed at this point. This function is mandatory.
     * The only exception is XvMC, that works on MB level.
     *
     * @param avctx the codec context
     * @param buf the slice data buffer base
     * @param buf_size the size of the slice in bytes
     * @return zero if successful, a negative value otherwise
     */
    int (*decode_slice)(AVCodecContext *avctx, const uint8_t *buf, uint32_t buf_size);

    /**
     * Called at the end of each frame or field picture.
     *
     * The whole picture is parsed at this point and can now be sent
     * to the hardware accelerator. This function is mandatory.
     *
     * @param avctx the codec context
     * @return zero if successful, a negative value otherwise
     */
    int (*end_frame)(AVCodecContext *avctx);

    /**
     * Size of HW accelerator private data.
     *
     * Private data is allocated with av_mallocz() before
     * AVCodecContext.get_buffer() and deallocated after
     * AVCodecContext.release_buffer().
     */
    int priv_data_size;

    /**
     * Called for every Macroblock in a slice.
     *
     * XvMC uses it to replace the ff_MPV_decode_mb().
     * Instead of decoding to raw picture, MB parameters are
     * stored in an array provided by the video driver.
     *
     * @param s the mpeg context
     */
    void (*decode_mb)(struct MpegEncContext *s);
} AVHWAccel;

/**
 * @defgroup lavc_picture AVPicture
 *
 * Functions for working with AVPicture
 * @{
 */

/**
 * Picture data structure.
 *
 * Up to four components can be stored into it, the last component is
 * alpha.
 */
typedef struct AVPicture {
    uint8_t *data[AV_NUM_DATA_POINTERS];    ///< pointers to the image data planes
    int linesize[AV_NUM_DATA_POINTERS];     ///< number of bytes per line
} AVPicture;

/**
 * @}
 */

enum AVSubtitleType {
    SUBTITLE_NONE,

    SUBTITLE_BITMAP,                ///< A bitmap, pict will be set

    /**
     * Plain text, the text field must be set by the decoder and is
     * authoritative. ass and pict fields may contain approximations.
     */
    SUBTITLE_TEXT,

    /**
     * Formatted text, the ass field must be set by the decoder and is
     * authoritative. pict and text fields may contain approximations.
     */
    SUBTITLE_ASS,
};

#define AV_SUBTITLE_FLAG_FORCED 0x00000001

typedef struct AVSubtitleRect {
    int x;         ///< top left corner  of pict, undefined when pict is not set
    int y;         ///< top left corner  of pict, undefined when pict is not set
    int w;         ///< width            of pict, undefined when pict is not set
    int h;         ///< height           of pict, undefined when pict is not set
    int nb_colors; ///< number of colors in pict, undefined when pict is not set

    /**
     * data+linesize for the bitmap of this subtitle.
     * can be set for text/ass as well once they where rendered
     */
    AVPicture pict;
    enum AVSubtitleType type;

    char *text;                     ///< 0 terminated plain UTF-8 text

    /**
     * 0 terminated ASS/SSA compatible event line.
     * The presentation of this is unaffected by the other values in this
     * struct.
     */
    char *ass;

    int flags;
} AVSubtitleRect;

typedef struct AVSubtitle {
    uint16_t format; /* 0 = graphics */
    uint32_t start_display_time; /* relative to packet pts, in ms */
    uint32_t end_display_time; /* relative to packet pts, in ms */
    unsigned num_rects;
    AVSubtitleRect **rects;
    int64_t pts;    ///< Same as packet pts, in AV_TIME_BASE
} AVSubtitle;

/**
 * If c is NULL, returns the first registered codec,
 * if c is non-NULL, returns the next registered codec after c,
 * or NULL if c is the last one.
 */
AVCodec *av_codec_next(const AVCodec *c);

/**
 * Return the LIBAVCODEC_VERSION_INT constant.
 */
unsigned avcodec_version(void);

/**
 * Return the libavcodec build-time configuration.
 */
const char *avcodec_configuration(void);

/**
 * Return the libavcodec license.
 */
const char *avcodec_license(void);

/**
 * Register the codec codec and initialize libavcodec.
 *
 * @warning either this function or avcodec_register_all() must be called
 * before any other libavcodec functions.
 *
 * @see avcodec_register_all()
 */
void avcodec_register(AVCodec *codec);

/**
 * Register all the codecs, parsers and bitstream filters which were enabled at
 * configuration time. If you do not call this function you can select exactly
 * which formats you want to support, by using the individual registration
 * functions.
 *
 * @see avcodec_register
 * @see av_register_codec_parser
 * @see av_register_bitstream_filter
 */
void avcodec_register_all(void);

/**
 * Allocate an AVCodecContext and set its fields to default values.  The
 * resulting struct can be deallocated by calling avcodec_close() on it followed
 * by av_free().
 *
 * @param codec if non-NULL, allocate private data and initialize defaults
 *              for the given codec. It is illegal to then call avcodec_open2()
 *              with a different codec.
 *              If NULL, then the codec-specific defaults won't be initialized,
 *              which may result in suboptimal default settings (this is
 *              important mainly for encoders, e.g. libx264).
 *
 * @return An AVCodecContext filled with default values or NULL on failure.
 * @see avcodec_get_context_defaults
 */
AVCodecContext *avcodec_alloc_context3(const AVCodec *codec);

/**
 * Set the fields of the given AVCodecContext to default values corresponding
 * to the given codec (defaults may be codec-dependent).
 *
 * Do not call this function if a non-NULL codec has been passed
 * to avcodec_alloc_context3() that allocated this AVCodecContext.
 * If codec is non-NULL, it is illegal to call avcodec_open2() with a
 * different codec on this AVCodecContext.
 */
int avcodec_get_context_defaults3(AVCodecContext *s, const AVCodec *codec);

/**
 * Get the AVClass for AVCodecContext. It can be used in combination with
 * AV_OPT_SEARCH_FAKE_OBJ for examining options.
 *
 * @see av_opt_find().
 */
const AVClass *avcodec_get_class(void);

/**
 * Get the AVClass for AVFrame. It can be used in combination with
 * AV_OPT_SEARCH_FAKE_OBJ for examining options.
 *
 * @see av_opt_find().
 */
const AVClass *avcodec_get_frame_class(void);

/**
 * Get the AVClass for AVSubtitleRect. It can be used in combination with
 * AV_OPT_SEARCH_FAKE_OBJ for examining options.
 *
 * @see av_opt_find().
 */
const AVClass *avcodec_get_subtitle_rect_class(void);

/**
 * Copy the settings of the source AVCodecContext into the destination
 * AVCodecContext. The resulting destination codec context will be
 * unopened, i.e. you are required to call avcodec_open2() before you
 * can use this AVCodecContext to decode/encode video/audio data.
 *
 * @param dest target codec context, should be initialized with
 *             avcodec_alloc_context3(NULL), but otherwise uninitialized
 * @param src source codec context
 * @return AVERROR() on error (e.g. memory allocation error), 0 on success
 */
int avcodec_copy_context(AVCodecContext *dest, const AVCodecContext *src);

#if FF_API_AVFRAME_LAVC
/**
 * @deprecated use av_frame_alloc()
 */
attribute_deprecated
AVFrame *avcodec_alloc_frame(void);

/**
 * Set the fields of the given AVFrame to default values.
 *
 * @param frame The AVFrame of which the fields should be set to default values.
 *
 * @deprecated use av_frame_unref()
 */
attribute_deprecated
void avcodec_get_frame_defaults(AVFrame *frame);

/**
 * Free the frame and any dynamically allocated objects in it,
 * e.g. extended_data.
 *
 * @param frame frame to be freed. The pointer will be set to NULL.
 *
 * @warning this function does NOT free the data buffers themselves
 * (it does not know how, since they might have been allocated with
 *  a custom get_buffer()).
 *
 * @deprecated use av_frame_free()
 */
attribute_deprecated
void avcodec_free_frame(AVFrame **frame);
#endif

/**
 * Initialize the AVCodecContext to use the given AVCodec. Prior to using this
 * function the context has to be allocated with avcodec_alloc_context3().
 *
 * The functions avcodec_find_decoder_by_name(), avcodec_find_encoder_by_name(),
 * avcodec_find_decoder() and avcodec_find_encoder() provide an easy way for
 * retrieving a codec.
 *
 * @warning This function is not thread safe!
 *
 * @code
 * avcodec_register_all();
 * av_dict_set(&opts, "b", "2.5M", 0);
 * codec = avcodec_find_decoder(AV_CODEC_ID_H264);
 * if (!codec)
 *     exit(1);
 *
 * context = avcodec_alloc_context3(codec);
 *
 * if (avcodec_open2(context, codec, opts) < 0)
 *     exit(1);
 * @endcode
 *
 * @param avctx The context to initialize.
 * @param codec The codec to open this context for. If a non-NULL codec has been
 *              previously passed to avcodec_alloc_context3() or
 *              avcodec_get_context_defaults3() for this context, then this
 *              parameter MUST be either NULL or equal to the previously passed
 *              codec.
 * @param options A dictionary filled with AVCodecContext and codec-private options.
 *                On return this object will be filled with options that were not found.
 *
 * @return zero on success, a negative value on error
 * @see avcodec_alloc_context3(), avcodec_find_decoder(), avcodec_find_encoder(),
 *      av_dict_set(), av_opt_find().
 */
int avcodec_open2(AVCodecContext *avctx, const AVCodec *codec, AVDictionary **options);

/**
 * Close a given AVCodecContext and free all the data associated with it
 * (but not the AVCodecContext itself).
 *
 * Calling this function on an AVCodecContext that hasn't been opened will free
 * the codec-specific data allocated in avcodec_alloc_context3() /
 * avcodec_get_context_defaults3() with a non-NULL codec. Subsequent calls will
 * do nothing.
 */
int avcodec_close(AVCodecContext *avctx);

/**
 * Free all allocated data in the given subtitle struct.
 *
 * @param sub AVSubtitle to free.
 */
void avsubtitle_free(AVSubtitle *sub);

/**
 * @}
 */

/**
 * @addtogroup lavc_packet
 * @{
 */

#if FF_API_DESTRUCT_PACKET
/**
 * Default packet destructor.
 * @deprecated use the AVBuffer API instead
 */
attribute_deprecated
void av_destruct_packet(AVPacket *pkt);
#endif

/**
 * Initialize optional fields of a packet with default values.
 *
 * Note, this does not touch the data and size members, which have to be
 * initialized separately.
 *
 * @param pkt packet
 */
void av_init_packet(AVPacket *pkt);

/**
 * Allocate the payload of a packet and initialize its fields with
 * default values.
 *
 * @param pkt packet
 * @param size wanted payload size
 * @return 0 if OK, AVERROR_xxx otherwise
 */
int av_new_packet(AVPacket *pkt, int size);

/**
 * Reduce packet size, correctly zeroing padding
 *
 * @param pkt packet
 * @param size new size
 */
void av_shrink_packet(AVPacket *pkt, int size);

/**
 * Increase packet size, correctly zeroing padding
 *
 * @param pkt packet
 * @param grow_by number of bytes by which to increase the size of the packet
 */
int av_grow_packet(AVPacket *pkt, int grow_by);

/**
 * Initialize a reference-counted packet from av_malloc()ed data.
 *
 * @param pkt packet to be initialized. This function will set the data, size,
 *        buf and destruct fields, all others are left untouched.
 * @param data Data allocated by av_malloc() to be used as packet data. If this
 *        function returns successfully, the data is owned by the underlying AVBuffer.
 *        The caller may not access the data through other means.
 * @param size size of data in bytes, without the padding. I.e. the full buffer
 *        size is assumed to be size + FF_INPUT_BUFFER_PADDING_SIZE.
 *
 * @return 0 on success, a negative AVERROR on error
 */
int av_packet_from_data(AVPacket *pkt, uint8_t *data, int size);

/**
 * @warning This is a hack - the packet memory allocation stuff is broken. The
 * packet is allocated if it was not really allocated.
 */
int av_dup_packet(AVPacket *pkt);

/**
 * Copy packet, including contents
 *
 * @return 0 on success, negative AVERROR on fail
 */
int av_copy_packet(AVPacket *dst, AVPacket *src);

/**
 * Copy packet side data
 *
 * @return 0 on success, negative AVERROR on fail
 */
int av_copy_packet_side_data(AVPacket *dst, AVPacket *src);

/**
 * Free a packet.
 *
 * @param pkt packet to free
 */
void av_free_packet(AVPacket *pkt);

/**
 * Allocate new information of a packet.
 *
 * @param pkt packet
 * @param type side information type
 * @param size side information size
 * @return pointer to fresh allocated data or NULL otherwise
 */
uint8_t* av_packet_new_side_data(AVPacket *pkt, enum AVPacketSideDataType type,
                                 int size);

/**
 * Shrink the already allocated side data buffer
 *
 * @param pkt packet
 * @param type side information type
 * @param size new side information size
 * @return 0 on success, < 0 on failure
 */
int av_packet_shrink_side_data(AVPacket *pkt, enum AVPacketSideDataType type,
                               int size);

/**
 * Get side information from packet.
 *
 * @param pkt packet
 * @param type desired side information type
 * @param size pointer for side information size to store (optional)
 * @return pointer to data if present or NULL otherwise
 */
uint8_t* av_packet_get_side_data(AVPacket *pkt, enum AVPacketSideDataType type,
                                 int *size);

int av_packet_merge_side_data(AVPacket *pkt);

int av_packet_split_side_data(AVPacket *pkt);

/**
 * Pack a dictionary for use in side_data.
 *
 * @param dict The dictionary to pack.
 * @param size pointer to store the size of the returned data
 * @return pointer to data if successful, NULL otherwise
 */
uint8_t *av_packet_pack_dictionary(AVDictionary *dict, int *size);
/**
 * Unpack a dictionary from side_data.
 *
 * @param data data from side_data
 * @param size size of the data
 * @param dict the metadata storage dictionary
 * @return 0 on success, < 0 on failure
 */
int av_packet_unpack_dictionary(const uint8_t *data, int size, AVDictionary **dict);


/**
 * Convenience function to free all the side data stored.
 * All the other fields stay untouched.
 *
 * @param pkt packet
 */
void av_packet_free_side_data(AVPacket *pkt);

/**
 * Setup a new reference to the data described by a given packet
 *
 * If src is reference-counted, setup dst as a new reference to the
 * buffer in src. Otherwise allocate a new buffer in dst and copy the
 * data from src into it.
 *
 * All the other fields are copied from src.
 *
 * @see av_packet_unref
 *
 * @param dst Destination packet
 * @param src Source packet
 *
 * @return 0 on success, a negative AVERROR on error.
 */
int av_packet_ref(AVPacket *dst, AVPacket *src);

/**
 * Wipe the packet.
 *
 * Unreference the buffer referenced by the packet and reset the
 * remaining packet fields to their default values.
 *
 * @param pkt The packet to be unreferenced.
 */
void av_packet_unref(AVPacket *pkt);

/**
 * Move every field in src to dst and reset src.
 *
 * @see av_packet_unref
 *
 * @param src Source packet, will be reset
 * @param dst Destination packet
 */
void av_packet_move_ref(AVPacket *dst, AVPacket *src);

/**
 * Copy only "properties" fields from src to dst.
 *
 * Properties for the purpose of this function are all the fields
 * beside those related to the packet data (buf, data, size)
 *
 * @param dst Destination packet
 * @param src Source packet
 *
 * @return 0 on success AVERROR on failure.
 *
 */
int av_packet_copy_props(AVPacket *dst, const AVPacket *src);

/**
 * @}
 */

/**
 * @addtogroup lavc_decoding
 * @{
 */

/**
 * Find a registered decoder with a matching codec ID.
 *
 * @param id AVCodecID of the requested decoder
 * @return A decoder if one was found, NULL otherwise.
 */
AVCodec *avcodec_find_decoder(enum AVCodecID id);

/**
 * Find a registered decoder with the specified name.
 *
 * @param name name of the requested decoder
 * @return A decoder if one was found, NULL otherwise.
 */
AVCodec *avcodec_find_decoder_by_name(const char *name);

#if FF_API_GET_BUFFER
attribute_deprecated int avcodec_default_get_buffer(AVCodecContext *s, AVFrame *pic);
attribute_deprecated void avcodec_default_release_buffer(AVCodecContext *s, AVFrame *pic);
attribute_deprecated int avcodec_default_reget_buffer(AVCodecContext *s, AVFrame *pic);
#endif

/**
 * The default callback for AVCodecContext.get_buffer2(). It is made public so
 * it can be called by custom get_buffer2() implementations for decoders without
 * CODEC_CAP_DR1 set.
 */
int avcodec_default_get_buffer2(AVCodecContext *s, AVFrame *frame, int flags);

#if FF_API_EMU_EDGE
/**
 * Return the amount of padding in pixels which the get_buffer callback must
 * provide around the edge of the image for codecs which do not have the
 * CODEC_FLAG_EMU_EDGE flag.
 *
 * @return Required padding in pixels.
 *
 * @deprecated CODEC_FLAG_EMU_EDGE is deprecated, so this function is no longer
 * needed
 */
attribute_deprecated
unsigned avcodec_get_edge_width(void);
#endif

/**
 * Modify width and height values so that they will result in a memory
 * buffer that is acceptable for the codec if you do not use any horizontal
 * padding.
 *
 * May only be used if a codec with CODEC_CAP_DR1 has been opened.
 */
void avcodec_align_dimensions(AVCodecContext *s, int *width, int *height);

/**
 * Modify width and height values so that they will result in a memory
 * buffer that is acceptable for the codec if you also ensure that all
 * line sizes are a multiple of the respective linesize_align[i].
 *
 * May only be used if a codec with CODEC_CAP_DR1 has been opened.
 */
void avcodec_align_dimensions2(AVCodecContext *s, int *width, int *height,
                               int linesize_align[AV_NUM_DATA_POINTERS]);

/**
 * Converts AVChromaLocation to swscale x/y chroma position.
 *
 * The positions represent the chroma (0,0) position in a coordinates system
 * with luma (0,0) representing the origin and luma(1,1) representing 256,256
 *
 * @param xpos  horizontal chroma sample position
 * @param ypos  vertical   chroma sample position
 */
int avcodec_enum_to_chroma_pos(int *xpos, int *ypos, enum AVChromaLocation pos);

/**
 * Converts swscale x/y chroma position to AVChromaLocation.
 *
 * The positions represent the chroma (0,0) position in a coordinates system
 * with luma (0,0) representing the origin and luma(1,1) representing 256,256
 *
 * @param xpos  horizontal chroma sample position
 * @param ypos  vertical   chroma sample position
 */
enum AVChromaLocation avcodec_chroma_pos_to_enum(int xpos, int ypos);

#if FF_API_OLD_DECODE_AUDIO
/**
 * Wrapper function which calls avcodec_decode_audio4.
 *
 * @deprecated Use avcodec_decode_audio4 instead.
 *
 * Decode the audio frame of size avpkt->size from avpkt->data into samples.
 * Some decoders may support multiple frames in a single AVPacket, such
 * decoders would then just decode the first frame. In this case,
 * avcodec_decode_audio3 has to be called again with an AVPacket that contains
 * the remaining data in order to decode the second frame etc.
 * If no frame
 * could be outputted, frame_size_ptr is zero. Otherwise, it is the
 * decompressed frame size in bytes.
 *
 * @warning You must set frame_size_ptr to the allocated size of the
 * output buffer before calling avcodec_decode_audio3().
 *
 * @warning The input buffer must be FF_INPUT_BUFFER_PADDING_SIZE larger than
 * the actual read bytes because some optimized bitstream readers read 32 or 64
 * bits at once and could read over the end.
 *
 * @warning The end of the input buffer avpkt->data should be set to 0 to ensure that
 * no overreading happens for damaged MPEG streams.
 *
 * @warning You must not provide a custom get_buffer() when using
 * avcodec_decode_audio3().  Doing so will override it with
 * avcodec_default_get_buffer.  Use avcodec_decode_audio4() instead,
 * which does allow the application to provide a custom get_buffer().
 *
 * @note You might have to align the input buffer avpkt->data and output buffer
 * samples. The alignment requirements depend on the CPU: On some CPUs it isn't
 * necessary at all, on others it won't work at all if not aligned and on others
 * it will work but it will have an impact on performance.
 *
 * In practice, avpkt->data should have 4 byte alignment at minimum and
 * samples should be 16 byte aligned unless the CPU doesn't need it
 * (AltiVec and SSE do).
 *
 * @note Codecs which have the CODEC_CAP_DELAY capability set have a delay
 * between input and output, these need to be fed with avpkt->data=NULL,
 * avpkt->size=0 at the end to return the remaining frames.
 *
 * @param avctx the codec context
 * @param[out] samples the output buffer, sample type in avctx->sample_fmt
 *                     If the sample format is planar, each channel plane will
 *                     be the same size, with no padding between channels.
 * @param[in,out] frame_size_ptr the output buffer size in bytes
 * @param[in] avpkt The input AVPacket containing the input buffer.
 *            You can create such packet with av_init_packet() and by then setting
 *            data and size, some decoders might in addition need other fields.
 *            All decoders are designed to use the least fields possible though.
 * @return On error a negative value is returned, otherwise the number of bytes
 * used or zero if no frame data was decompressed (used) from the input AVPacket.
 */
attribute_deprecated int avcodec_decode_audio3(AVCodecContext *avctx, int16_t *samples,
                         int *frame_size_ptr,
                         AVPacket *avpkt);
#endif

/**
 * Decode the audio frame of size avpkt->size from avpkt->data into frame.
 *
 * Some decoders may support multiple frames in a single AVPacket. Such
 * decoders would then just decode the first frame and the return value would be
 * less than the packet size. In this case, avcodec_decode_audio4 has to be
 * called again with an AVPacket containing the remaining data in order to
 * decode the second frame, etc...  Even if no frames are returned, the packet
 * needs to be fed to the decoder with remaining data until it is completely
 * consumed or an error occurs.
 *
 * Some decoders (those marked with CODEC_CAP_DELAY) have a delay between input
 * and output. This means that for some packets they will not immediately
 * produce decoded output and need to be flushed at the end of decoding to get
 * all the decoded data. Flushing is done by calling this function with packets
 * with avpkt->data set to NULL and avpkt->size set to 0 until it stops
 * returning samples. It is safe to flush even those decoders that are not
 * marked with CODEC_CAP_DELAY, then no samples will be returned.
 *
 * @warning The input buffer, avpkt->data must be FF_INPUT_BUFFER_PADDING_SIZE
 *          larger than the actual read bytes because some optimized bitstream
 *          readers read 32 or 64 bits at once and could read over the end.
 *
 * @param      avctx the codec context
 * @param[out] frame The AVFrame in which to store decoded audio samples.
 *                   The decoder will allocate a buffer for the decoded frame by
 *                   calling the AVCodecContext.get_buffer2() callback.
 *                   When AVCodecContext.refcounted_frames is set to 1, the frame is
 *                   reference counted and the returned reference belongs to the
 *                   caller. The caller must release the frame using av_frame_unref()
 *                   when the frame is no longer needed. The caller may safely write
 *                   to the frame if av_frame_is_writable() returns 1.
 *                   When AVCodecContext.refcounted_frames is set to 0, the returned
 *                   reference belongs to the decoder and is valid only until the
 *                   next call to this function or until closing or flushing the
 *                   decoder. The caller may not write to it.
 * @param[out] got_frame_ptr Zero if no frame could be decoded, otherwise it is
 *                           non-zero. Note that this field being set to zero
 *                           does not mean that an error has occurred. For
 *                           decoders with CODEC_CAP_DELAY set, no given decode
 *                           call is guaranteed to produce a frame.
 * @param[in]  avpkt The input AVPacket containing the input buffer.
 *                   At least avpkt->data and avpkt->size should be set. Some
 *                   decoders might also require additional fields to be set.
 * @return A negative error code is returned if an error occurred during
 *         decoding, otherwise the number of bytes consumed from the input
 *         AVPacket is returned.
 */
int avcodec_decode_audio4(AVCodecContext *avctx, AVFrame *frame,
                          int *got_frame_ptr, const AVPacket *avpkt);

/**
 * Decode the video frame of size avpkt->size from avpkt->data into picture.
 * Some decoders may support multiple frames in a single AVPacket, such
 * decoders would then just decode the first frame.
 *
 * @warning The input buffer must be FF_INPUT_BUFFER_PADDING_SIZE larger than
 * the actual read bytes because some optimized bitstream readers read 32 or 64
 * bits at once and could read over the end.
 *
 * @warning The end of the input buffer buf should be set to 0 to ensure that
 * no overreading happens for damaged MPEG streams.
 *
 * @note Codecs which have the CODEC_CAP_DELAY capability set have a delay
 * between input and output, these need to be fed with avpkt->data=NULL,
 * avpkt->size=0 at the end to return the remaining frames.
 *
 * @param avctx the codec context
 * @param[out] picture The AVFrame in which the decoded video frame will be stored.
 *             Use av_frame_alloc() to get an AVFrame. The codec will
 *             allocate memory for the actual bitmap by calling the
 *             AVCodecContext.get_buffer2() callback.
 *             When AVCodecContext.refcounted_frames is set to 1, the frame is
 *             reference counted and the returned reference belongs to the
 *             caller. The caller must release the frame using av_frame_unref()
 *             when the frame is no longer needed. The caller may safely write
 *             to the frame if av_frame_is_writable() returns 1.
 *             When AVCodecContext.refcounted_frames is set to 0, the returned
 *             reference belongs to the decoder and is valid only until the
 *             next call to this function or until closing or flushing the
 *             decoder. The caller may not write to it.
 *
 * @param[in] avpkt The input AVPacket containing the input buffer.
 *            You can create such packet with av_init_packet() and by then setting
 *            data and size, some decoders might in addition need other fields like
 *            flags&AV_PKT_FLAG_KEY. All decoders are designed to use the least
 *            fields possible.
 * @param[in,out] got_picture_ptr Zero if no frame could be decompressed, otherwise, it is nonzero.
 * @return On error a negative value is returned, otherwise the number of bytes
 * used or zero if no frame could be decompressed.
 */
int avcodec_decode_video2(AVCodecContext *avctx, AVFrame *picture,
                         int *got_picture_ptr,
                         const AVPacket *avpkt);

/**
 * Decode a subtitle message.
 * Return a negative value on error, otherwise return the number of bytes used.
 * If no subtitle could be decompressed, got_sub_ptr is zero.
 * Otherwise, the subtitle is stored in *sub.
 * Note that CODEC_CAP_DR1 is not available for subtitle codecs. This is for
 * simplicity, because the performance difference is expect to be negligible
 * and reusing a get_buffer written for video codecs would probably perform badly
 * due to a potentially very different allocation pattern.
 *
 * Some decoders (those marked with CODEC_CAP_DELAY) have a delay between input
 * and output. This means that for some packets they will not immediately
 * produce decoded output and need to be flushed at the end of decoding to get
 * all the decoded data. Flushing is done by calling this function with packets
 * with avpkt->data set to NULL and avpkt->size set to 0 until it stops
 * returning subtitles. It is safe to flush even those decoders that are not
 * marked with CODEC_CAP_DELAY, then no subtitles will be returned.
 *
 * @param avctx the codec context
 * @param[out] sub The AVSubtitle in which the decoded subtitle will be stored, must be
                   freed with avsubtitle_free if *got_sub_ptr is set.
 * @param[in,out] got_sub_ptr Zero if no subtitle could be decompressed, otherwise, it is nonzero.
 * @param[in] avpkt The input AVPacket containing the input buffer.
 */
int avcodec_decode_subtitle2(AVCodecContext *avctx, AVSubtitle *sub,
                            int *got_sub_ptr,
                            AVPacket *avpkt);

/**
 * @defgroup lavc_parsing Frame parsing
 * @{
 */

enum AVPictureStructure {
    AV_PICTURE_STRUCTURE_UNKNOWN,      //< unknown
    AV_PICTURE_STRUCTURE_TOP_FIELD,    //< coded as top field
    AV_PICTURE_STRUCTURE_BOTTOM_FIELD, //< coded as bottom field
    AV_PICTURE_STRUCTURE_FRAME,        //< coded as frame
};

typedef struct AVCodecParserContext {
    void *priv_data;
    struct AVCodecParser *parser;
    int64_t frame_offset; /* offset of the current frame */
    int64_t cur_offset; /* current offset
                           (incremented by each av_parser_parse()) */
    int64_t next_frame_offset; /* offset of the next frame */
    /* video info */
    int pict_type; /* XXX: Put it back in AVCodecContext. */
    /**
     * This field is used for proper frame duration computation in lavf.
     * It signals, how much longer the frame duration of the current frame
     * is compared to normal frame duration.
     *
     * frame_duration = (1 + repeat_pict) * time_base
     *
     * It is used by codecs like H.264 to display telecined material.
     */
    int repeat_pict; /* XXX: Put it back in AVCodecContext. */
    int64_t pts;     /* pts of the current frame */
    int64_t dts;     /* dts of the current frame */

    /* private data */
    int64_t last_pts;
    int64_t last_dts;
    int fetch_timestamp;

#define AV_PARSER_PTS_NB 4
    int cur_frame_start_index;
    int64_t cur_frame_offset[AV_PARSER_PTS_NB];
    int64_t cur_frame_pts[AV_PARSER_PTS_NB];
    int64_t cur_frame_dts[AV_PARSER_PTS_NB];

    int flags;
#define PARSER_FLAG_COMPLETE_FRAMES           0x0001
#define PARSER_FLAG_ONCE                      0x0002
/// Set if the parser has a valid file offset
#define PARSER_FLAG_FETCHED_OFFSET            0x0004
#define PARSER_FLAG_USE_CODEC_TS              0x1000

    int64_t offset;      ///< byte offset from starting packet start
    int64_t cur_frame_end[AV_PARSER_PTS_NB];

    /**
     * Set by parser to 1 for key frames and 0 for non-key frames.
     * It is initialized to -1, so if the parser doesn't set this flag,
     * old-style fallback using AV_PICTURE_TYPE_I picture type as key frames
     * will be used.
     */
    int key_frame;

    /**
     * Time difference in stream time base units from the pts of this
     * packet to the point at which the output from the decoder has converged
     * independent from the availability of previous frames. That is, the
     * frames are virtually identical no matter if decoding started from
     * the very first frame or from this keyframe.
     * Is AV_NOPTS_VALUE if unknown.
     * This field is not the display duration of the current frame.
     * This field has no meaning if the packet does not have AV_PKT_FLAG_KEY
     * set.
     *
     * The purpose of this field is to allow seeking in streams that have no
     * keyframes in the conventional sense. It corresponds to the
     * recovery point SEI in H.264 and match_time_delta in NUT. It is also
     * essential for some types of subtitle streams to ensure that all
     * subtitles are correctly displayed after seeking.
     */
    int64_t convergence_duration;

    // Timestamp generation support:
    /**
     * Synchronization point for start of timestamp generation.
     *
     * Set to >0 for sync point, 0 for no sync point and <0 for undefined
     * (default).
     *
     * For example, this corresponds to presence of H.264 buffering period
     * SEI message.
     */
    int dts_sync_point;

    /**
     * Offset of the current timestamp against last timestamp sync point in
     * units of AVCodecContext.time_base.
     *
     * Set to INT_MIN when dts_sync_point unused. Otherwise, it must
     * contain a valid timestamp offset.
     *
     * Note that the timestamp of sync point has usually a nonzero
     * dts_ref_dts_delta, which refers to the previous sync point. Offset of
     * the next frame after timestamp sync point will be usually 1.
     *
     * For example, this corresponds to H.264 cpb_removal_delay.
     */
    int dts_ref_dts_delta;

    /**
     * Presentation delay of current frame in units of AVCodecContext.time_base.
     *
     * Set to INT_MIN when dts_sync_point unused. Otherwise, it must
     * contain valid non-negative timestamp delta (presentation time of a frame
     * must not lie in the past).
     *
     * This delay represents the difference between decoding and presentation
     * time of the frame.
     *
     * For example, this corresponds to H.264 dpb_output_delay.
     */
    int pts_dts_delta;

    /**
     * Position of the packet in file.
     *
     * Analogous to cur_frame_pts/dts
     */
    int64_t cur_frame_pos[AV_PARSER_PTS_NB];

    /**
     * Byte position of currently parsed frame in stream.
     */
    int64_t pos;

    /**
     * Previous frame byte position.
     */
    int64_t last_pos;

    /**
     * Duration of the current frame.
     * For audio, this is in units of 1 / AVCodecContext.sample_rate.
     * For all other types, this is in units of AVCodecContext.time_base.
     */
    int duration;

    enum AVFieldOrder field_order;

    /**
     * Indicate whether a picture is coded as a frame, top field or bottom field.
     *
     * For example, H.264 field_pic_flag equal to 0 corresponds to
     * AV_PICTURE_STRUCTURE_FRAME. An H.264 picture with field_pic_flag
     * equal to 1 and bottom_field_flag equal to 0 corresponds to
     * AV_PICTURE_STRUCTURE_TOP_FIELD.
     */
    enum AVPictureStructure picture_structure;

    /**
     * Picture number incremented in presentation or output order.
     * This field may be reinitialized at the first picture of a new sequence.
     *
     * For example, this corresponds to H.264 PicOrderCnt.
     */
    int output_picture_number;
} AVCodecParserContext;

typedef struct AVCodecParser {
    int codec_ids[5]; /* several codec IDs are permitted */
    int priv_data_size;
    int (*parser_init)(AVCodecParserContext *s);
    int (*parser_parse)(AVCodecParserContext *s,
                        AVCodecContext *avctx,
                        const uint8_t **poutbuf, int *poutbuf_size,
                        const uint8_t *buf, int buf_size);
    void (*parser_close)(AVCodecParserContext *s);
    int (*split)(AVCodecContext *avctx, const uint8_t *buf, int buf_size);
    struct AVCodecParser *next;
} AVCodecParser;

AVCodecParser *av_parser_next(AVCodecParser *c);

void av_register_codec_parser(AVCodecParser *parser);
AVCodecParserContext *av_parser_init(int codec_id);

/**
 * Parse a packet.
 *
 * @param s             parser context.
 * @param avctx         codec context.
 * @param poutbuf       set to pointer to parsed buffer or NULL if not yet finished.
 * @param poutbuf_size  set to size of parsed buffer or zero if not yet finished.
 * @param buf           input buffer.
 * @param buf_size      input length, to signal EOF, this should be 0 (so that the last frame can be output).
 * @param pts           input presentation timestamp.
 * @param dts           input decoding timestamp.
 * @param pos           input byte position in stream.
 * @return the number of bytes of the input bitstream used.
 *
 * Example:
 * @code
 *   while(in_len){
 *       len = av_parser_parse2(myparser, AVCodecContext, &data, &size,
 *                                        in_data, in_len,
 *                                        pts, dts, pos);
 *       in_data += len;
 *       in_len  -= len;
 *
 *       if(size)
 *          decode_frame(data, size);
 *   }
 * @endcode
 */
int av_parser_parse2(AVCodecParserContext *s,
                     AVCodecContext *avctx,
                     uint8_t **poutbuf, int *poutbuf_size,
                     const uint8_t *buf, int buf_size,
                     int64_t pts, int64_t dts,
                     int64_t pos);

/**
 * @return 0 if the output buffer is a subset of the input, 1 if it is allocated and must be freed
 * @deprecated use AVBitStreamFilter
 */
int av_parser_change(AVCodecParserContext *s,
                     AVCodecContext *avctx,
                     uint8_t **poutbuf, int *poutbuf_size,
                     const uint8_t *buf, int buf_size, int keyframe);
void av_parser_close(AVCodecParserContext *s);

/**
 * @}
 * @}
 */

/**
 * @addtogroup lavc_encoding
 * @{
 */

/**
 * Find a registered encoder with a matching codec ID.
 *
 * @param id AVCodecID of the requested encoder
 * @return An encoder if one was found, NULL otherwise.
 */
AVCodec *avcodec_find_encoder(enum AVCodecID id);

/**
 * Find a registered encoder with the specified name.
 *
 * @param name name of the requested encoder
 * @return An encoder if one was found, NULL otherwise.
 */
AVCodec *avcodec_find_encoder_by_name(const char *name);

#if FF_API_OLD_ENCODE_AUDIO
/**
 * Encode an audio frame from samples into buf.
 *
 * @deprecated Use avcodec_encode_audio2 instead.
 *
 * @note The output buffer should be at least FF_MIN_BUFFER_SIZE bytes large.
 * However, for codecs with avctx->frame_size equal to 0 (e.g. PCM) the user
 * will know how much space is needed because it depends on the value passed
 * in buf_size as described below. In that case a lower value can be used.
 *
 * @param avctx the codec context
 * @param[out] buf the output buffer
 * @param[in] buf_size the output buffer size
 * @param[in] samples the input buffer containing the samples
 * The number of samples read from this buffer is frame_size*channels,
 * both of which are defined in avctx.
 * For codecs which have avctx->frame_size equal to 0 (e.g. PCM) the number of
 * samples read from samples is equal to:
 * buf_size * 8 / (avctx->channels * av_get_bits_per_sample(avctx->codec_id))
 * This also implies that av_get_bits_per_sample() must not return 0 for these
 * codecs.
 * @return On error a negative value is returned, on success zero or the number
 * of bytes used to encode the data read from the input buffer.
 */
int attribute_deprecated avcodec_encode_audio(AVCodecContext *avctx,
                                              uint8_t *buf, int buf_size,
                                              const short *samples);
#endif

/**
 * Encode a frame of audio.
 *
 * Takes input samples from frame and writes the next output packet, if
 * available, to avpkt. The output packet does not necessarily contain data for
 * the most recent frame, as encoders can delay, split, and combine input frames
 * internally as needed.
 *
 * @param avctx     codec context
 * @param avpkt     output AVPacket.
 *                  The user can supply an output buffer by setting
 *                  avpkt->data and avpkt->size prior to calling the
 *                  function, but if the size of the user-provided data is not
 *                  large enough, encoding will fail. If avpkt->data and
 *                  avpkt->size are set, avpkt->destruct must also be set. All
 *                  other AVPacket fields will be reset by the encoder using
 *                  av_init_packet(). If avpkt->data is NULL, the encoder will
 *                  allocate it. The encoder will set avpkt->size to the size
 *                  of the output packet.
 *
 *                  If this function fails or produces no output, avpkt will be
 *                  freed using av_free_packet() (i.e. avpkt->destruct will be
 *                  called to free the user supplied buffer).
 * @param[in] frame AVFrame containing the raw audio data to be encoded.
 *                  May be NULL when flushing an encoder that has the
 *                  CODEC_CAP_DELAY capability set.
 *                  If CODEC_CAP_VARIABLE_FRAME_SIZE is set, then each frame
 *                  can have any number of samples.
 *                  If it is not set, frame->nb_samples must be equal to
 *                  avctx->frame_size for all frames except the last.
 *                  The final frame may be smaller than avctx->frame_size.
 * @param[out] got_packet_ptr This field is set to 1 by libavcodec if the
 *                            output packet is non-empty, and to 0 if it is
 *                            empty. If the function returns an error, the
 *                            packet can be assumed to be invalid, and the
 *                            value of got_packet_ptr is undefined and should
 *                            not be used.
 * @return          0 on success, negative error code on failure
 */
int avcodec_encode_audio2(AVCodecContext *avctx, AVPacket *avpkt,
                          const AVFrame *frame, int *got_packet_ptr);

#if FF_API_OLD_ENCODE_VIDEO
/**
 * @deprecated use avcodec_encode_video2() instead.
 *
 * Encode a video frame from pict into buf.
 * The input picture should be
 * stored using a specific format, namely avctx.pix_fmt.
 *
 * @param avctx the codec context
 * @param[out] buf the output buffer for the bitstream of encoded frame
 * @param[in] buf_size the size of the output buffer in bytes
 * @param[in] pict the input picture to encode
 * @return On error a negative value is returned, on success zero or the number
 * of bytes used from the output buffer.
 */
attribute_deprecated
int avcodec_encode_video(AVCodecContext *avctx, uint8_t *buf, int buf_size,
                         const AVFrame *pict);
#endif

/**
 * Encode a frame of video.
 *
 * Takes input raw video data from frame and writes the next output packet, if
 * available, to avpkt. The output packet does not necessarily contain data for
 * the most recent frame, as encoders can delay and reorder input frames
 * internally as needed.
 *
 * @param avctx     codec context
 * @param avpkt     output AVPacket.
 *                  The user can supply an output buffer by setting
 *                  avpkt->data and avpkt->size prior to calling the
 *                  function, but if the size of the user-provided data is not
 *                  large enough, encoding will fail. All other AVPacket fields
 *                  will be reset by the encoder using av_init_packet(). If
 *                  avpkt->data is NULL, the encoder will allocate it.
 *                  The encoder will set avpkt->size to the size of the
 *                  output packet. The returned data (if any) belongs to the
 *                  caller, he is responsible for freeing it.
 *
 *                  If this function fails or produces no output, avpkt will be
 *                  freed using av_free_packet() (i.e. avpkt->destruct will be
 *                  called to free the user supplied buffer).
 * @param[in] frame AVFrame containing the raw video data to be encoded.
 *                  May be NULL when flushing an encoder that has the
 *                  CODEC_CAP_DELAY capability set.
 * @param[out] got_packet_ptr This field is set to 1 by libavcodec if the
 *                            output packet is non-empty, and to 0 if it is
 *                            empty. If the function returns an error, the
 *                            packet can be assumed to be invalid, and the
 *                            value of got_packet_ptr is undefined and should
 *                            not be used.
 * @return          0 on success, negative error code on failure
 */
int avcodec_encode_video2(AVCodecContext *avctx, AVPacket *avpkt,
                          const AVFrame *frame, int *got_packet_ptr);

int avcodec_encode_subtitle(AVCodecContext *avctx, uint8_t *buf, int buf_size,
                            const AVSubtitle *sub);


/**
 * @}
 */

#if FF_API_AVCODEC_RESAMPLE
/**
 * @defgroup lavc_resample Audio resampling
 * @ingroup libavc
 * @deprecated use libswresample instead
 *
 * @{
 */
struct ReSampleContext;
struct AVResampleContext;

typedef struct ReSampleContext ReSampleContext;

/**
 *  Initialize audio resampling context.
 *
 * @param output_channels  number of output channels
 * @param input_channels   number of input channels
 * @param output_rate      output sample rate
 * @param input_rate       input sample rate
 * @param sample_fmt_out   requested output sample format
 * @param sample_fmt_in    input sample format
 * @param filter_length    length of each FIR filter in the filterbank relative to the cutoff frequency
 * @param log2_phase_count log2 of the number of entries in the polyphase filterbank
 * @param linear           if 1 then the used FIR filter will be linearly interpolated
                           between the 2 closest, if 0 the closest will be used
 * @param cutoff           cutoff frequency, 1.0 corresponds to half the output sampling rate
 * @return allocated ReSampleContext, NULL if error occurred
 */
attribute_deprecated
ReSampleContext *av_audio_resample_init(int output_channels, int input_channels,
                                        int output_rate, int input_rate,
                                        enum AVSampleFormat sample_fmt_out,
                                        enum AVSampleFormat sample_fmt_in,
                                        int filter_length, int log2_phase_count,
                                        int linear, double cutoff);

attribute_deprecated
int audio_resample(ReSampleContext *s, short *output, short *input, int nb_samples);

/**
 * Free resample context.
 *
 * @param s a non-NULL pointer to a resample context previously
 *          created with av_audio_resample_init()
 */
attribute_deprecated
void audio_resample_close(ReSampleContext *s);


/**
 * Initialize an audio resampler.
 * Note, if either rate is not an integer then simply scale both rates up so they are.
 * @param filter_length length of each FIR filter in the filterbank relative to the cutoff freq
 * @param log2_phase_count log2 of the number of entries in the polyphase filterbank
 * @param linear If 1 then the used FIR filter will be linearly interpolated
                 between the 2 closest, if 0 the closest will be used
 * @param cutoff cutoff frequency, 1.0 corresponds to half the output sampling rate
 */
attribute_deprecated
struct AVResampleContext *av_resample_init(int out_rate, int in_rate, int filter_length, int log2_phase_count, int linear, double cutoff);

/**
 * Resample an array of samples using a previously configured context.
 * @param src an array of unconsumed samples
 * @param consumed the number of samples of src which have been consumed are returned here
 * @param src_size the number of unconsumed samples available
 * @param dst_size the amount of space in samples available in dst
 * @param update_ctx If this is 0 then the context will not be modified, that way several channels can be resampled with the same context.
 * @return the number of samples written in dst or -1 if an error occurred
 */
attribute_deprecated
int av_resample(struct AVResampleContext *c, short *dst, short *src, int *consumed, int src_size, int dst_size, int update_ctx);


/**
 * Compensate samplerate/timestamp drift. The compensation is done by changing
 * the resampler parameters, so no audible clicks or similar distortions occur
 * @param compensation_distance distance in output samples over which the compensation should be performed
 * @param sample_delta number of output samples which should be output less
 *
 * example: av_resample_compensate(c, 10, 500)
 * here instead of 510 samples only 500 samples would be output
 *
 * note, due to rounding the actual compensation might be slightly different,
 * especially if the compensation_distance is large and the in_rate used during init is small
 */
attribute_deprecated
void av_resample_compensate(struct AVResampleContext *c, int sample_delta, int compensation_distance);
attribute_deprecated
void av_resample_close(struct AVResampleContext *c);

/**
 * @}
 */
#endif

/**
 * @addtogroup lavc_picture
 * @{
 */

/**
 * Allocate memory for the pixels of a picture and setup the AVPicture
 * fields for it.
 *
 * Call avpicture_free() to free it.
 *
 * @param picture            the picture structure to be filled in
 * @param pix_fmt            the pixel format of the picture
 * @param width              the width of the picture
 * @param height             the height of the picture
 * @return zero if successful, a negative error code otherwise
 *
 * @see av_image_alloc(), avpicture_fill()
 */
int avpicture_alloc(AVPicture *picture, enum AVPixelFormat pix_fmt, int width, int height);

/**
 * Free a picture previously allocated by avpicture_alloc().
 * The data buffer used by the AVPicture is freed, but the AVPicture structure
 * itself is not.
 *
 * @param picture the AVPicture to be freed
 */
void avpicture_free(AVPicture *picture);

/**
 * Setup the picture fields based on the specified image parameters
 * and the provided image data buffer.
 *
 * The picture fields are filled in by using the image data buffer
 * pointed to by ptr.
 *
 * If ptr is NULL, the function will fill only the picture linesize
 * array and return the required size for the image buffer.
 *
 * To allocate an image buffer and fill the picture data in one call,
 * use avpicture_alloc().
 *
 * @param picture       the picture to be filled in
 * @param ptr           buffer where the image data is stored, or NULL
 * @param pix_fmt       the pixel format of the image
 * @param width         the width of the image in pixels
 * @param height        the height of the image in pixels
 * @return the size in bytes required for src, a negative error code
 * in case of failure
 *
 * @see av_image_fill_arrays()
 */
int avpicture_fill(AVPicture *picture, const uint8_t *ptr,
                   enum AVPixelFormat pix_fmt, int width, int height);

/**
 * Copy pixel data from an AVPicture into a buffer.
 *
 * avpicture_get_size() can be used to compute the required size for
 * the buffer to fill.
 *
 * @param src        source picture with filled data
 * @param pix_fmt    picture pixel format
 * @param width      picture width
 * @param height     picture height
 * @param dest       destination buffer
 * @param dest_size  destination buffer size in bytes
 * @return the number of bytes written to dest, or a negative value
 * (error code) on error, for example if the destination buffer is not
 * big enough
 *
 * @see av_image_copy_to_buffer()
 */
int avpicture_layout(const AVPicture *src, enum AVPixelFormat pix_fmt,
                     int width, int height,
                     unsigned char *dest, int dest_size);

/**
 * Calculate the size in bytes that a picture of the given width and height
 * would occupy if stored in the given picture format.
 *
 * @param pix_fmt    picture pixel format
 * @param width      picture width
 * @param height     picture height
 * @return the computed picture buffer size or a negative error code
 * in case of error
 *
 * @see av_image_get_buffer_size().
 */
int avpicture_get_size(enum AVPixelFormat pix_fmt, int width, int height);

#if FF_API_DEINTERLACE
/**
 *  deinterlace - if not supported return -1
 *
 * @deprecated - use yadif (in libavfilter) instead
 */
attribute_deprecated
int avpicture_deinterlace(AVPicture *dst, const AVPicture *src,
                          enum AVPixelFormat pix_fmt, int width, int height);
#endif
/**
 * Copy image src to dst. Wraps av_image_copy().
 */
void av_picture_copy(AVPicture *dst, const AVPicture *src,
                     enum AVPixelFormat pix_fmt, int width, int height);

/**
 * Crop image top and left side.
 */
int av_picture_crop(AVPicture *dst, const AVPicture *src,
                    enum AVPixelFormat pix_fmt, int top_band, int left_band);

/**
 * Pad image.
 */
int av_picture_pad(AVPicture *dst, const AVPicture *src, int height, int width, enum AVPixelFormat pix_fmt,
            int padtop, int padbottom, int padleft, int padright, int *color);

/**
 * @}
 */

/**
 * @defgroup lavc_misc Utility functions
 * @ingroup libavc
 *
 * Miscellaneous utility functions related to both encoding and decoding
 * (or neither).
 * @{
 */

/**
 * @defgroup lavc_misc_pixfmt Pixel formats
 *
 * Functions for working with pixel formats.
 * @{
 */

/**
 * Utility function to access log2_chroma_w log2_chroma_h from
 * the pixel format AVPixFmtDescriptor.
 *
 * This function asserts that pix_fmt is valid. See av_pix_fmt_get_chroma_sub_sample
 * for one that returns a failure code and continues in case of invalid
 * pix_fmts.
 *
 * @param[in]  pix_fmt the pixel format
 * @param[out] h_shift store log2_chroma_w
 * @param[out] v_shift store log2_chroma_h
 *
 * @see av_pix_fmt_get_chroma_sub_sample
 */

void avcodec_get_chroma_sub_sample(enum AVPixelFormat pix_fmt, int *h_shift, int *v_shift);

/**
 * Return a value representing the fourCC code associated to the
 * pixel format pix_fmt, or 0 if no associated fourCC code can be
 * found.
 */
unsigned int avcodec_pix_fmt_to_codec_tag(enum AVPixelFormat pix_fmt);

#define FF_LOSS_RESOLUTION  0x0001 /**< loss due to resolution change */
#define FF_LOSS_DEPTH       0x0002 /**< loss due to color depth change */
#define FF_LOSS_COLORSPACE  0x0004 /**< loss due to color space conversion */
#define FF_LOSS_ALPHA       0x0008 /**< loss of alpha bits */
#define FF_LOSS_COLORQUANT  0x0010 /**< loss due to color quantization */
#define FF_LOSS_CHROMA      0x0020 /**< loss of chroma (e.g. RGB to gray conversion) */

/**
 * Compute what kind of losses will occur when converting from one specific
 * pixel format to another.
 * When converting from one pixel format to another, information loss may occur.
 * For example, when converting from RGB24 to GRAY, the color information will
 * be lost. Similarly, other losses occur when converting from some formats to
 * other formats. These losses can involve loss of chroma, but also loss of
 * resolution, loss of color depth, loss due to the color space conversion, loss
 * of the alpha bits or loss due to color quantization.
 * avcodec_get_fix_fmt_loss() informs you about the various types of losses
 * which will occur when converting from one pixel format to another.
 *
 * @param[in] dst_pix_fmt destination pixel format
 * @param[in] src_pix_fmt source pixel format
 * @param[in] has_alpha Whether the source pixel format alpha channel is used.
 * @return Combination of flags informing you what kind of losses will occur
 * (maximum loss for an invalid dst_pix_fmt).
 */
int avcodec_get_pix_fmt_loss(enum AVPixelFormat dst_pix_fmt, enum AVPixelFormat src_pix_fmt,
                             int has_alpha);

/**
 * Find the best pixel format to convert to given a certain source pixel
 * format.  When converting from one pixel format to another, information loss
 * may occur.  For example, when converting from RGB24 to GRAY, the color
 * information will be lost. Similarly, other losses occur when converting from
 * some formats to other formats. avcodec_find_best_pix_fmt_of_2() searches which of
 * the given pixel formats should be used to suffer the least amount of loss.
 * The pixel formats from which it chooses one, are determined by the
 * pix_fmt_list parameter.
 *
 *
 * @param[in] pix_fmt_list AV_PIX_FMT_NONE terminated array of pixel formats to choose from
 * @param[in] src_pix_fmt source pixel format
 * @param[in] has_alpha Whether the source pixel format alpha channel is used.
 * @param[out] loss_ptr Combination of flags informing you what kind of losses will occur.
 * @return The best pixel format to convert to or -1 if none was found.
 */
enum AVPixelFormat avcodec_find_best_pix_fmt_of_list(const enum AVPixelFormat *pix_fmt_list,
                                            enum AVPixelFormat src_pix_fmt,
                                            int has_alpha, int *loss_ptr);

/**
 * Find the best pixel format to convert to given a certain source pixel
 * format and a selection of two destination pixel formats. When converting from
 * one pixel format to another, information loss may occur.  For example, when converting
 * from RGB24 to GRAY, the color information will be lost. Similarly, other losses occur when
 * converting from some formats to other formats. avcodec_find_best_pix_fmt_of_2() selects which of
 * the given pixel formats should be used to suffer the least amount of loss.
 *
 * If one of the destination formats is AV_PIX_FMT_NONE the other pixel format (if valid) will be
 * returned.
 *
 * @code
 * src_pix_fmt = AV_PIX_FMT_YUV420P;
 * dst_pix_fmt1= AV_PIX_FMT_RGB24;
 * dst_pix_fmt2= AV_PIX_FMT_GRAY8;
 * dst_pix_fmt3= AV_PIX_FMT_RGB8;
 * loss= FF_LOSS_CHROMA; // don't care about chroma loss, so chroma loss will be ignored.
 * dst_pix_fmt = avcodec_find_best_pix_fmt_of_2(dst_pix_fmt1, dst_pix_fmt2, src_pix_fmt, alpha, &loss);
 * dst_pix_fmt = avcodec_find_best_pix_fmt_of_2(dst_pix_fmt, dst_pix_fmt3, src_pix_fmt, alpha, &loss);
 * @endcode
 *
 * @param[in] dst_pix_fmt1 One of the two destination pixel formats to choose from
 * @param[in] dst_pix_fmt2 The other of the two destination pixel formats to choose from
 * @param[in] src_pix_fmt Source pixel format
 * @param[in] has_alpha Whether the source pixel format alpha channel is used.
 * @param[in, out] loss_ptr Combination of loss flags. In: selects which of the losses to ignore, i.e.
 *                               NULL or value of zero means we care about all losses. Out: the loss
 *                               that occurs when converting from src to selected dst pixel format.
 * @return The best pixel format to convert to or -1 if none was found.
 */
enum AVPixelFormat avcodec_find_best_pix_fmt_of_2(enum AVPixelFormat dst_pix_fmt1, enum AVPixelFormat dst_pix_fmt2,
                                            enum AVPixelFormat src_pix_fmt, int has_alpha, int *loss_ptr);

attribute_deprecated
#if AV_HAVE_INCOMPATIBLE_LIBAV_ABI
enum AVPixelFormat avcodec_find_best_pix_fmt2(const enum AVPixelFormat *pix_fmt_list,
                                              enum AVPixelFormat src_pix_fmt,
                                              int has_alpha, int *loss_ptr);
#else
enum AVPixelFormat avcodec_find_best_pix_fmt2(enum AVPixelFormat dst_pix_fmt1, enum AVPixelFormat dst_pix_fmt2,
                                            enum AVPixelFormat src_pix_fmt, int has_alpha, int *loss_ptr);
#endif


enum AVPixelFormat avcodec_default_get_format(struct AVCodecContext *s, const enum AVPixelFormat * fmt);

/**
 * @}
 */

#if FF_API_SET_DIMENSIONS
/**
 * @deprecated this function is not supposed to be used from outside of lavc
 */
attribute_deprecated
void avcodec_set_dimensions(AVCodecContext *s, int width, int height);
#endif

/**
 * Put a string representing the codec tag codec_tag in buf.
 *
 * @param buf       buffer to place codec tag in
 * @param buf_size size in bytes of buf
 * @param codec_tag codec tag to assign
 * @return the length of the string that would have been generated if
 * enough space had been available, excluding the trailing null
 */
size_t av_get_codec_tag_string(char *buf, size_t buf_size, unsigned int codec_tag);

void avcodec_string(char *buf, int buf_size, AVCodecContext *enc, int encode);

/**
 * Return a name for the specified profile, if available.
 *
 * @param codec the codec that is searched for the given profile
 * @param profile the profile value for which a name is requested
 * @return A name for the profile if found, NULL otherwise.
 */
const char *av_get_profile_name(const AVCodec *codec, int profile);

int avcodec_default_execute(AVCodecContext *c, int (*func)(AVCodecContext *c2, void *arg2),void *arg, int *ret, int count, int size);
int avcodec_default_execute2(AVCodecContext *c, int (*func)(AVCodecContext *c2, void *arg2, int, int),void *arg, int *ret, int count);
//FIXME func typedef

/**
 * Fill AVFrame audio data and linesize pointers.
 *
 * The buffer buf must be a preallocated buffer with a size big enough
 * to contain the specified samples amount. The filled AVFrame data
 * pointers will point to this buffer.
 *
 * AVFrame extended_data channel pointers are allocated if necessary for
 * planar audio.
 *
 * @param frame       the AVFrame
 *                    frame->nb_samples must be set prior to calling the
 *                    function. This function fills in frame->data,
 *                    frame->extended_data, frame->linesize[0].
 * @param nb_channels channel count
 * @param sample_fmt  sample format
 * @param buf         buffer to use for frame data
 * @param buf_size    size of buffer
 * @param align       plane size sample alignment (0 = default)
 * @return            >=0 on success, negative error code on failure
 * @todo return the size in bytes required to store the samples in
 * case of success, at the next libavutil bump
 */
int avcodec_fill_audio_frame(AVFrame *frame, int nb_channels,
                             enum AVSampleFormat sample_fmt, const uint8_t *buf,
                             int buf_size, int align);

/**
 * Reset the internal decoder state / flush internal buffers. Should be called
 * e.g. when seeking or when switching to a different stream.
 *
 * @note when refcounted frames are not used (i.e. avctx->refcounted_frames is 0),
 * this invalidates the frames previously returned from the decoder. When
 * refcounted frames are used, the decoder just releases any references it might
 * keep internally, but the caller's reference remains valid.
 */
void avcodec_flush_buffers(AVCodecContext *avctx);

/**
 * Return codec bits per sample.
 *
 * @param[in] codec_id the codec
 * @return Number of bits per sample or zero if unknown for the given codec.
 */
int av_get_bits_per_sample(enum AVCodecID codec_id);

/**
 * Return the PCM codec associated with a sample format.
 * @param be  endianness, 0 for little, 1 for big,
 *            -1 (or anything else) for native
 * @return  AV_CODEC_ID_PCM_* or AV_CODEC_ID_NONE
 */
enum AVCodecID av_get_pcm_codec(enum AVSampleFormat fmt, int be);

/**
 * Return codec bits per sample.
 * Only return non-zero if the bits per sample is exactly correct, not an
 * approximation.
 *
 * @param[in] codec_id the codec
 * @return Number of bits per sample or zero if unknown for the given codec.
 */
int av_get_exact_bits_per_sample(enum AVCodecID codec_id);

/**
 * Return audio frame duration.
 *
 * @param avctx        codec context
 * @param frame_bytes  size of the frame, or 0 if unknown
 * @return             frame duration, in samples, if known. 0 if not able to
 *                     determine.
 */
int av_get_audio_frame_duration(AVCodecContext *avctx, int frame_bytes);


typedef struct AVBitStreamFilterContext {
    void *priv_data;
    struct AVBitStreamFilter *filter;
    AVCodecParserContext *parser;
    struct AVBitStreamFilterContext *next;
} AVBitStreamFilterContext;


typedef struct AVBitStreamFilter {
    const char *name;
    int priv_data_size;
    int (*filter)(AVBitStreamFilterContext *bsfc,
                  AVCodecContext *avctx, const char *args,
                  uint8_t **poutbuf, int *poutbuf_size,
                  const uint8_t *buf, int buf_size, int keyframe);
    void (*close)(AVBitStreamFilterContext *bsfc);
    struct AVBitStreamFilter *next;
} AVBitStreamFilter;

/**
 * Register a bitstream filter.
 *
 * The filter will be accessible to the application code through
 * av_bitstream_filter_next() or can be directly initialized with
 * av_bitstream_filter_init().
 *
 * @see avcodec_register_all()
 */
void av_register_bitstream_filter(AVBitStreamFilter *bsf);

/**
 * Create and initialize a bitstream filter context given a bitstream
 * filter name.
 *
 * The returned context must be freed with av_bitstream_filter_close().
 *
 * @param name    the name of the bitstream filter
 * @return a bitstream filter context if a matching filter was found
 * and successfully initialized, NULL otherwise
 */
AVBitStreamFilterContext *av_bitstream_filter_init(const char *name);

/**
 * Filter bitstream.
 *
 * This function filters the buffer buf with size buf_size, and places the
 * filtered buffer in the buffer pointed to by poutbuf.
 *
 * The output buffer must be freed by the caller.
 *
 * @param bsfc            bitstream filter context created by av_bitstream_filter_init()
 * @param avctx           AVCodecContext accessed by the filter, may be NULL.
 *                        If specified, this must point to the encoder context of the
 *                        output stream the packet is sent to.
 * @param args            arguments which specify the filter configuration, may be NULL
 * @param poutbuf         pointer which is updated to point to the filtered buffer
 * @param poutbuf_size    pointer which is updated to the filtered buffer size in bytes
 * @param buf             buffer containing the data to filter
 * @param buf_size        size in bytes of buf
 * @param keyframe        set to non-zero if the buffer to filter corresponds to a key-frame packet data
 * @return >= 0 in case of success, or a negative error code in case of failure
 *
 * If the return value is positive, an output buffer is allocated and
 * is availble in *poutbuf, and is distinct from the input buffer.
 *
 * If the return value is 0, the output buffer is not allocated and
 * should be considered identical to the input buffer, or in case
 * *poutbuf was set it points to the input buffer (not necessarily to
 * its starting address).
 */
int av_bitstream_filter_filter(AVBitStreamFilterContext *bsfc,
                               AVCodecContext *avctx, const char *args,
                               uint8_t **poutbuf, int *poutbuf_size,
                               const uint8_t *buf, int buf_size, int keyframe);

/**
 * Release bitstream filter context.
 *
 * @param bsf the bitstream filter context created with
 * av_bitstream_filter_init(), can be NULL
 */
void av_bitstream_filter_close(AVBitStreamFilterContext *bsf);

/**
 * If f is NULL, return the first registered bitstream filter,
 * if f is non-NULL, return the next registered bitstream filter
 * after f, or NULL if f is the last one.
 *
 * This function can be used to iterate over all registered bitstream
 * filters.
 */
AVBitStreamFilter *av_bitstream_filter_next(AVBitStreamFilter *f);

/* memory */

/**
 * Same behaviour av_fast_malloc but the buffer has additional
 * FF_INPUT_BUFFER_PADDING_SIZE at the end which will always be 0.
 *
 * In addition the whole buffer will initially and after resizes
 * be 0-initialized so that no uninitialized data will ever appear.
 */
void av_fast_padded_malloc(void *ptr, unsigned int *size, size_t min_size);

/**
 * Same behaviour av_fast_padded_malloc except that buffer will always
 * be 0-initialized after call.
 */
void av_fast_padded_mallocz(void *ptr, unsigned int *size, size_t min_size);

/**
 * Encode extradata length to a buffer. Used by xiph codecs.
 *
 * @param s buffer to write to; must be at least (v/255+1) bytes long
 * @param v size of extradata in bytes
 * @return number of bytes written to the buffer.
 */
unsigned int av_xiphlacing(unsigned char *s, unsigned int v);

#if FF_API_MISSING_SAMPLE
/**
 * Log a generic warning message about a missing feature. This function is
 * intended to be used internally by FFmpeg (libavcodec, libavformat, etc.)
 * only, and would normally not be used by applications.
 * @param[in] avc a pointer to an arbitrary struct of which the first field is
 * a pointer to an AVClass struct
 * @param[in] feature string containing the name of the missing feature
 * @param[in] want_sample indicates if samples are wanted which exhibit this feature.
 * If want_sample is non-zero, additional verbage will be added to the log
 * message which tells the user how to report samples to the development
 * mailing list.
 * @deprecated Use avpriv_report_missing_feature() instead.
 */
attribute_deprecated
void av_log_missing_feature(void *avc, const char *feature, int want_sample);

/**
 * Log a generic warning message asking for a sample. This function is
 * intended to be used internally by FFmpeg (libavcodec, libavformat, etc.)
 * only, and would normally not be used by applications.
 * @param[in] avc a pointer to an arbitrary struct of which the first field is
 * a pointer to an AVClass struct
 * @param[in] msg string containing an optional message, or NULL if no message
 * @deprecated Use avpriv_request_sample() instead.
 */
attribute_deprecated
void av_log_ask_for_sample(void *avc, const char *msg, ...) av_printf_format(2, 3);
#endif /* FF_API_MISSING_SAMPLE */

/**
 * Register the hardware accelerator hwaccel.
 */
void av_register_hwaccel(AVHWAccel *hwaccel);

/**
 * If hwaccel is NULL, returns the first registered hardware accelerator,
 * if hwaccel is non-NULL, returns the next registered hardware accelerator
 * after hwaccel, or NULL if hwaccel is the last one.
 */
AVHWAccel *av_hwaccel_next(AVHWAccel *hwaccel);


/**
 * Lock operation used by lockmgr
 */
enum AVLockOp {
  AV_LOCK_CREATE,  ///< Create a mutex
  AV_LOCK_OBTAIN,  ///< Lock the mutex
  AV_LOCK_RELEASE, ///< Unlock the mutex
  AV_LOCK_DESTROY, ///< Free mutex resources
};

/**
 * Register a user provided lock manager supporting the operations
 * specified by AVLockOp. mutex points to a (void *) where the
 * lockmgr should store/get a pointer to a user allocated mutex. It's
 * NULL upon AV_LOCK_CREATE and != NULL for all other ops.
 *
 * @param cb User defined callback. Note: FFmpeg may invoke calls to this
 *           callback during the call to av_lockmgr_register().
 *           Thus, the application must be prepared to handle that.
 *           If cb is set to NULL the lockmgr will be unregistered.
 *           Also note that during unregistration the previously registered
 *           lockmgr callback may also be invoked.
 */
int av_lockmgr_register(int (*cb)(void **mutex, enum AVLockOp op));

/**
 * Get the type of the given codec.
 */
enum AVMediaType avcodec_get_type(enum AVCodecID codec_id);

/**
 * Get the name of a codec.
 * @return  a static string identifying the codec; never NULL
 */
const char *avcodec_get_name(enum AVCodecID id);

/**
 * @return a positive value if s is open (i.e. avcodec_open2() was called on it
 * with no corresponding avcodec_close()), 0 otherwise.
 */
int avcodec_is_open(AVCodecContext *s);

/**
 * @return a non-zero number if codec is an encoder, zero otherwise
 */
int av_codec_is_encoder(const AVCodec *codec);

/**
 * @return a non-zero number if codec is a decoder, zero otherwise
 */
int av_codec_is_decoder(const AVCodec *codec);

/**
 * @return descriptor for given codec ID or NULL if no descriptor exists.
 */
const AVCodecDescriptor *avcodec_descriptor_get(enum AVCodecID id);

/**
 * Iterate over all codec descriptors known to libavcodec.
 *
 * @param prev previous descriptor. NULL to get the first descriptor.
 *
 * @return next descriptor or NULL after the last descriptor
 */
const AVCodecDescriptor *avcodec_descriptor_next(const AVCodecDescriptor *prev);

/**
 * @return codec descriptor with the given name or NULL if no such descriptor
 *         exists.
 */
const AVCodecDescriptor *avcodec_descriptor_get_by_name(const char *name);

/**
 * @}
 */

#endif /* AVCODEC_AVCODEC_H */<|MERGE_RESOLUTION|>--- conflicted
+++ resolved
@@ -287,9 +287,9 @@
     AV_CODEC_ID_HEVC_DEPRECATED,
     AV_CODEC_ID_FIC,
     AV_CODEC_ID_ALIAS_PIX,
-<<<<<<< HEAD
     AV_CODEC_ID_BRENDER_PIX_DEPRECATED,
     AV_CODEC_ID_PAF_VIDEO_DEPRECATED,
+    AV_CODEC_ID_EXR_DEPRECATED,
 
     AV_CODEC_ID_BRENDER_PIX= MKBETAG('B','P','I','X'),
     AV_CODEC_ID_Y41P       = MKBETAG('Y','4','1','P'),
@@ -319,11 +319,6 @@
     AV_CODEC_ID_HEVC       = MKBETAG('H','2','6','5'),
 #define AV_CODEC_ID_H265 AV_CODEC_ID_HEVC
     AV_CODEC_ID_VP7        = MKBETAG('V','P','7','0'),
-=======
-    AV_CODEC_ID_BRENDER_PIX,
-    AV_CODEC_ID_PAF_VIDEO,
-    AV_CODEC_ID_EXR,
->>>>>>> 38389058
 
     /* various PCM "codecs" */
     AV_CODEC_ID_FIRST_AUDIO = 0x10000,     ///< A dummy id pointing at the start of audio codecs
