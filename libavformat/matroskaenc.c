/*
 * Matroska muxer
 * Copyright (c) 2007 David Conrad
 *
 * This file is part of FFmpeg.
 *
 * FFmpeg is free software; you can redistribute it and/or
 * modify it under the terms of the GNU Lesser General Public
 * License as published by the Free Software Foundation; either
 * version 2.1 of the License, or (at your option) any later version.
 *
 * FFmpeg is distributed in the hope that it will be useful,
 * but WITHOUT ANY WARRANTY; without even the implied warranty of
 * MERCHANTABILITY or FITNESS FOR A PARTICULAR PURPOSE.  See the GNU
 * Lesser General Public License for more details.
 *
 * You should have received a copy of the GNU Lesser General Public
 * License along with FFmpeg; if not, write to the Free Software
 * Foundation, Inc., 51 Franklin Street, Fifth Floor, Boston, MA 02110-1301 USA
 */

#include <stdint.h>

#include "avc.h"
#include "hevc.h"
#include "avformat.h"
#include "avio_internal.h"
#include "avlanguage.h"
#include "flacenc.h"
#include "internal.h"
#include "isom.h"
#include "matroska.h"
#include "riff.h"
#include "subtitles.h"
#include "vorbiscomment.h"
#include "wv.h"

#include "libavutil/avstring.h"
#include "libavutil/channel_layout.h"
#include "libavutil/dict.h"
#include "libavutil/intfloat.h"
#include "libavutil/intreadwrite.h"
#include "libavutil/lfg.h"
#include "libavutil/mathematics.h"
#include "libavutil/opt.h"
#include "libavutil/random_seed.h"
#include "libavutil/samplefmt.h"
#include "libavutil/sha.h"

#include "libavcodec/xiph.h"
#include "libavcodec/mpeg4audio.h"
#include "libavcodec/internal.h"

typedef struct ebml_master {
    int64_t         pos;                ///< absolute offset in the file where the master's elements start
    int             sizebytes;          ///< how many bytes were reserved for the size
} ebml_master;

typedef struct mkv_seekhead_entry {
    unsigned int    elementid;
    uint64_t        segmentpos;
} mkv_seekhead_entry;

typedef struct mkv_seekhead {
    int64_t                 filepos;
    int64_t                 segment_offset;     ///< the file offset to the beginning of the segment
    int                     reserved_size;      ///< -1 if appending to file
    int                     max_entries;
    mkv_seekhead_entry      *entries;
    int                     num_entries;
} mkv_seekhead;

typedef struct {
    uint64_t        pts;
    int             stream_idx;
    int             tracknum;
    int64_t         cluster_pos;        ///< file offset of the cluster containing the block
    int64_t         relative_pos;       ///< relative offset from the position of the cluster containing the block
    int64_t         duration;           ///< duration of the block according to time base
} mkv_cuepoint;

typedef struct {
    int64_t         segment_offset;
    mkv_cuepoint    *entries;
    int             num_entries;
} mkv_cues;

typedef struct {
    int             write_dts;
    int             has_cue;
    int64_t         ts_offset;
} mkv_track;

#define MODE_MATROSKAv2 0x01
#define MODE_WEBM       0x02

typedef struct MatroskaMuxContext {
    const AVClass  *class;
    int             mode;
    AVIOContext   *dyn_bc;
    ebml_master     segment;
    int64_t         segment_offset;
    ebml_master     cluster;
    int64_t         cluster_pos;        ///< file offset of the current cluster
    int64_t         cluster_pts;
    int64_t         duration_offset;
    int64_t         duration;
    mkv_seekhead    *main_seekhead;
    mkv_cues        *cues;
    mkv_track       *tracks;

    AVPacket        cur_audio_pkt;

    int have_attachments;

    int reserve_cues_space;
    int cluster_size_limit;
    int64_t cues_pos;
    int64_t cluster_time_limit;
    int is_dash;
    int dash_track_number;

    uint32_t chapter_id_offset;
    int wrote_chapters;
} MatroskaMuxContext;


/** 2 bytes * 3 for EBML IDs, 3 1-byte EBML lengths, 8 bytes for 64 bit
 * offset, 4 bytes for target EBML ID */
#define MAX_SEEKENTRY_SIZE 21

/** per-cuepoint-track - 5 1-byte EBML IDs, 5 1-byte EBML sizes, 4
 * 8-byte uint max */
#define MAX_CUETRACKPOS_SIZE 42

/** per-cuepoint - 2 1-byte EBML IDs, 2 1-byte EBML sizes, 8-byte uint max */
<<<<<<< HEAD
#define MAX_CUEPOINT_SIZE(num_tracks) 12 + MAX_CUETRACKPOS_SIZE*num_tracks

/** Seek preroll value for opus */
#define OPUS_SEEK_PREROLL 80000000

=======
#define MAX_CUEPOINT_SIZE(num_tracks) 12 + MAX_CUETRACKPOS_SIZE * num_tracks
>>>>>>> f1f6156b

static int ebml_id_size(unsigned int id)
{
    return (av_log2(id + 1) - 1) / 7 + 1;
}

static void put_ebml_id(AVIOContext *pb, unsigned int id)
{
    int i = ebml_id_size(id);
    while (i--)
<<<<<<< HEAD
        avio_w8(pb, (uint8_t)(id >> (i*8)));
=======
        avio_w8(pb, id >> (i * 8));
>>>>>>> f1f6156b
}

/**
 * Write an EBML size meaning "unknown size".
 *
 * @param bytes The number of bytes the size should occupy (maximum: 8).
 */
static void put_ebml_size_unknown(AVIOContext *pb, int bytes)
{
    av_assert0(bytes <= 8);
    avio_w8(pb, 0x1ff >> bytes);
    ffio_fill(pb, 0xff, bytes - 1);
}

/**
 * Calculate how many bytes are needed to represent a given number in EBML.
 */
static int ebml_num_size(uint64_t num)
{
    int bytes = 1;
    while ((num + 1) >> bytes * 7)
        bytes++;
    return bytes;
}

/**
 * Write a number in EBML variable length format.
 *
 * @param bytes The number of bytes that need to be used to write the number.
 *              If zero, any number of bytes can be used.
 */
static void put_ebml_num(AVIOContext *pb, uint64_t num, int bytes)
{
    int i, needed_bytes = ebml_num_size(num);

    // sizes larger than this are currently undefined in EBML
<<<<<<< HEAD
    av_assert0(num < (1ULL<<56)-1);
=======
    assert(num < (1ULL << 56) - 1);
>>>>>>> f1f6156b

    if (bytes == 0)
        // don't care how many bytes are used, so use the min
        bytes = needed_bytes;
    // the bytes needed to write the given size would exceed the bytes
    // that we need to use, so write unknown size. This shouldn't happen.
    av_assert0(bytes >= needed_bytes);

    num |= 1ULL << bytes * 7;
    for (i = bytes - 1; i >= 0; i--)
<<<<<<< HEAD
        avio_w8(pb, (uint8_t)(num >> i*8));
=======
        avio_w8(pb, num >> i * 8);
>>>>>>> f1f6156b
}

static void put_ebml_uint(AVIOContext *pb, unsigned int elementid, uint64_t val)
{
    int i, bytes = 1;
    uint64_t tmp = val;
    while (tmp >>= 8)
        bytes++;

    put_ebml_id(pb, elementid);
    put_ebml_num(pb, bytes, 0);
    for (i = bytes - 1; i >= 0; i--)
<<<<<<< HEAD
        avio_w8(pb, (uint8_t)(val >> i*8));
}

static void put_ebml_sint(AVIOContext *pb, unsigned int elementid, int64_t val)
{
    int i, bytes = 1;
    uint64_t tmp = 2*(val < 0 ? val^-1 : val);

    while (tmp>>=8) bytes++;

    put_ebml_id(pb, elementid);
    put_ebml_num(pb, bytes, 0);
    for (i = bytes - 1; i >= 0; i--)
        avio_w8(pb, (uint8_t)(val >> i*8));
=======
        avio_w8(pb, val >> i * 8);
>>>>>>> f1f6156b
}

static void put_ebml_float(AVIOContext *pb, unsigned int elementid, double val)
{
    put_ebml_id(pb, elementid);
    put_ebml_num(pb, 8, 0);
    avio_wb64(pb, av_double2int(val));
}

static void put_ebml_binary(AVIOContext *pb, unsigned int elementid,
                            const void *buf, int size)
{
    put_ebml_id(pb, elementid);
    put_ebml_num(pb, size, 0);
    avio_write(pb, buf, size);
}

static void put_ebml_string(AVIOContext *pb, unsigned int elementid,
                            const char *str)
{
    put_ebml_binary(pb, elementid, str, strlen(str));
}

/**
 * Write a void element of a given size. Useful for reserving space in
 * the file to be written to later.
 *
 * @param size The number of bytes to reserve, which must be at least 2.
 */
static void put_ebml_void(AVIOContext *pb, uint64_t size)
{
    int64_t currentpos = avio_tell(pb);

    av_assert0(size >= 2);

    put_ebml_id(pb, EBML_ID_VOID);
    // we need to subtract the length needed to store the size from the
    // size we need to reserve so 2 cases, we use 8 bytes to store the
    // size if possible, 1 byte otherwise
    if (size < 10)
        put_ebml_num(pb, size - 1, 0);
    else
<<<<<<< HEAD
        put_ebml_num(pb, size-9, 8);
    ffio_fill(pb, 0, currentpos + size - avio_tell(pb));
=======
        put_ebml_num(pb, size - 9, 8);
    while (avio_tell(pb) < currentpos + size)
        avio_w8(pb, 0);
>>>>>>> f1f6156b
}

static ebml_master start_ebml_master(AVIOContext *pb, unsigned int elementid,
                                     uint64_t expectedsize)
{
    int bytes = expectedsize ? ebml_num_size(expectedsize) : 8;
    put_ebml_id(pb, elementid);
    put_ebml_size_unknown(pb, bytes);
    return (ebml_master) {avio_tell(pb), bytes };
}

static void end_ebml_master(AVIOContext *pb, ebml_master master)
{
    int64_t pos = avio_tell(pb);

    if (avio_seek(pb, master.pos - master.sizebytes, SEEK_SET) < 0)
        return;
    put_ebml_num(pb, pos - master.pos, master.sizebytes);
    avio_seek(pb, pos, SEEK_SET);
}

static void put_xiph_size(AVIOContext *pb, int size)
{
    ffio_fill(pb, 255, size / 255);
    avio_w8(pb, size % 255);
}

/**
 * Initialize a mkv_seekhead element to be ready to index level 1 Matroska
 * elements. If a maximum number of elements is specified, enough space
 * will be reserved at the current file location to write a seek head of
 * that size.
 *
 * @param segment_offset The absolute offset to the position in the file
 *                       where the segment begins.
 * @param numelements The maximum number of elements that will be indexed
 *                    by this seek head, 0 if unlimited.
 */
static mkv_seekhead *mkv_start_seekhead(AVIOContext *pb, int64_t segment_offset,
                                        int numelements)
{
    mkv_seekhead *new_seekhead = av_mallocz(sizeof(mkv_seekhead));
    if (new_seekhead == NULL)
        return NULL;

    new_seekhead->segment_offset = segment_offset;

    if (numelements > 0) {
        new_seekhead->filepos = avio_tell(pb);
        // 21 bytes max for a seek entry, 10 bytes max for the SeekHead ID
        // and size, and 3 bytes to guarantee that an EBML void element
        // will fit afterwards
        new_seekhead->reserved_size = numelements * MAX_SEEKENTRY_SIZE + 13;
        new_seekhead->max_entries   = numelements;
        put_ebml_void(pb, new_seekhead->reserved_size);
    }
    return new_seekhead;
}

static int mkv_add_seekhead_entry(mkv_seekhead *seekhead, unsigned int elementid, uint64_t filepos)
{
    mkv_seekhead_entry *entries = seekhead->entries;

    // don't store more elements than we reserved space for
    if (seekhead->max_entries > 0 && seekhead->max_entries <= seekhead->num_entries)
        return -1;

    entries = av_realloc_array(entries, seekhead->num_entries + 1, sizeof(mkv_seekhead_entry));
    if (entries == NULL)
        return AVERROR(ENOMEM);
    seekhead->entries = entries;

    seekhead->entries[seekhead->num_entries].elementid    = elementid;
    seekhead->entries[seekhead->num_entries++].segmentpos = filepos - seekhead->segment_offset;

    return 0;
}

/**
 * Write the seek head to the file and free it. If a maximum number of
 * elements was specified to mkv_start_seekhead(), the seek head will
 * be written at the location reserved for it. Otherwise, it is written
 * at the current location in the file.
 *
 * @return The file offset where the seekhead was written,
 * -1 if an error occurred.
 */
static int64_t mkv_write_seekhead(AVIOContext *pb, mkv_seekhead *seekhead)
{
    ebml_master metaseek, seekentry;
    int64_t currentpos;
    int i;

    currentpos = avio_tell(pb);

    if (seekhead->reserved_size > 0) {
        if (avio_seek(pb, seekhead->filepos, SEEK_SET) < 0) {
            currentpos = -1;
            goto fail;
        }
    }

    metaseek = start_ebml_master(pb, MATROSKA_ID_SEEKHEAD, seekhead->reserved_size);
    for (i = 0; i < seekhead->num_entries; i++) {
        mkv_seekhead_entry *entry = &seekhead->entries[i];

        seekentry = start_ebml_master(pb, MATROSKA_ID_SEEKENTRY, MAX_SEEKENTRY_SIZE);

        put_ebml_id(pb, MATROSKA_ID_SEEKID);
        put_ebml_num(pb, ebml_id_size(entry->elementid), 0);
        put_ebml_id(pb, entry->elementid);

        put_ebml_uint(pb, MATROSKA_ID_SEEKPOSITION, entry->segmentpos);
        end_ebml_master(pb, seekentry);
    }
    end_ebml_master(pb, metaseek);

    if (seekhead->reserved_size > 0) {
        uint64_t remaining = seekhead->filepos + seekhead->reserved_size - avio_tell(pb);
        put_ebml_void(pb, remaining);
        avio_seek(pb, currentpos, SEEK_SET);

        currentpos = seekhead->filepos;
    }
fail:
    av_freep(&seekhead->entries);
    av_free(seekhead);

    return currentpos;
}

static mkv_cues *mkv_start_cues(int64_t segment_offset)
{
    mkv_cues *cues = av_mallocz(sizeof(mkv_cues));
    if (cues == NULL)
        return NULL;

    cues->segment_offset = segment_offset;
    return cues;
}

static int mkv_add_cuepoint(mkv_cues *cues, int stream, int tracknum, int64_t ts,
                            int64_t cluster_pos, int64_t relative_pos, int64_t duration)
{
    mkv_cuepoint *entries = cues->entries;

    if (ts < 0)
        return 0;

    entries = av_realloc_array(entries, cues->num_entries + 1, sizeof(mkv_cuepoint));
    if (entries == NULL)
        return AVERROR(ENOMEM);
    cues->entries = entries;

    cues->entries[cues->num_entries].pts           = ts;
    cues->entries[cues->num_entries].stream_idx    = stream;
    cues->entries[cues->num_entries].tracknum      = tracknum;
    cues->entries[cues->num_entries].cluster_pos   = cluster_pos - cues->segment_offset;
    cues->entries[cues->num_entries].relative_pos  = relative_pos;
    cues->entries[cues->num_entries++].duration    = duration;

    return 0;
}

static int64_t mkv_write_cues(AVFormatContext *s, mkv_cues *cues, mkv_track *tracks, int num_tracks)
{
    AVIOContext *pb = s->pb;
    ebml_master cues_element;
    int64_t currentpos;
    int i, j;

    currentpos = avio_tell(pb);
    cues_element = start_ebml_master(pb, MATROSKA_ID_CUES, 0);

    for (i = 0; i < cues->num_entries; i++) {
        ebml_master cuepoint, track_positions;
        mkv_cuepoint *entry = &cues->entries[i];
        uint64_t pts = entry->pts;

        cuepoint = start_ebml_master(pb, MATROSKA_ID_POINTENTRY, MAX_CUEPOINT_SIZE(num_tracks));
        put_ebml_uint(pb, MATROSKA_ID_CUETIME, pts);

        // put all the entries from different tracks that have the exact same
        // timestamp into the same CuePoint
        for (j = 0; j < num_tracks; j++)
            tracks[j].has_cue = 0;
        for (j = 0; j < cues->num_entries - i && entry[j].pts == pts; j++) {
            int tracknum = entry[j].stream_idx;
            av_assert0(tracknum>=0 && tracknum<num_tracks);
            if (tracks[tracknum].has_cue && s->streams[tracknum]->codec->codec_type != AVMEDIA_TYPE_SUBTITLE)
                continue;
            tracks[tracknum].has_cue = 1;
            track_positions = start_ebml_master(pb, MATROSKA_ID_CUETRACKPOSITION, MAX_CUETRACKPOS_SIZE);
            put_ebml_uint(pb, MATROSKA_ID_CUETRACK           , entry[j].tracknum   );
            put_ebml_uint(pb, MATROSKA_ID_CUECLUSTERPOSITION , entry[j].cluster_pos);
            put_ebml_uint(pb, MATROSKA_ID_CUERELATIVEPOSITION, entry[j].relative_pos);
            if (entry[j].duration != -1)
                put_ebml_uint(pb, MATROSKA_ID_CUEDURATION    , entry[j].duration);
            end_ebml_master(pb, track_positions);
        }
        i += j - 1;
        end_ebml_master(pb, cuepoint);
    }
    end_ebml_master(pb, cues_element);

    return currentpos;
}

static int put_xiph_codecpriv(AVFormatContext *s, AVIOContext *pb, AVCodecContext *codec)
{
    uint8_t *header_start[3];
    int header_len[3];
    int first_header_size;
    int j;

    if (codec->codec_id == AV_CODEC_ID_VORBIS)
        first_header_size = 30;
    else
        first_header_size = 42;

    if (avpriv_split_xiph_headers(codec->extradata, codec->extradata_size,
                              first_header_size, header_start, header_len) < 0) {
        av_log(s, AV_LOG_ERROR, "Extradata corrupt.\n");
        return -1;
    }

    avio_w8(pb, 2);                    // number packets - 1
    for (j = 0; j < 2; j++) {
        put_xiph_size(pb, header_len[j]);
    }
    for (j = 0; j < 3; j++)
        avio_write(pb, header_start[j], header_len[j]);

    return 0;
}

static int put_wv_codecpriv(AVIOContext *pb, AVCodecContext *codec)
{
    if (codec->extradata && codec->extradata_size == 2)
        avio_write(pb, codec->extradata, 2);
    else
        avio_wl16(pb, 0x403); // fallback to the version mentioned in matroska specs
    return 0;
}

static int put_flac_codecpriv(AVFormatContext *s,
                              AVIOContext *pb, AVCodecContext *codec)
{
    int write_comment = (codec->channel_layout &&
                         !(codec->channel_layout & ~0x3ffffULL) &&
                         !ff_flac_is_native_layout(codec->channel_layout));
    int ret = ff_flac_write_header(pb, codec->extradata, codec->extradata_size,
                                   !write_comment);

    if (ret < 0)
        return ret;

    if (write_comment) {
        const char *vendor = (s->flags & AVFMT_FLAG_BITEXACT) ?
                             "Lavf" : LIBAVFORMAT_IDENT;
        AVDictionary *dict = NULL;
        uint8_t buf[32], *data, *p;
        int len;

        snprintf(buf, sizeof(buf), "0x%"PRIx64, codec->channel_layout);
        av_dict_set(&dict, "WAVEFORMATEXTENSIBLE_CHANNEL_MASK", buf, 0);

        len = ff_vorbiscomment_length(dict, vendor);
        data = av_malloc(len + 4);
        if (!data) {
            av_dict_free(&dict);
            return AVERROR(ENOMEM);
        }

        data[0] = 0x84;
        AV_WB24(data + 1, len);

        p = data + 4;
        ff_vorbiscomment_write(&p, &dict, vendor);

        avio_write(pb, data, len + 4);

        av_freep(&data);
        av_dict_free(&dict);
    }

    return 0;
}

static void get_aac_sample_rates(AVFormatContext *s, AVCodecContext *codec,
                                 int *sample_rate, int *output_sample_rate)
{
    MPEG4AudioConfig mp4ac;

    if (avpriv_mpeg4audio_get_config(&mp4ac, codec->extradata,
                                     codec->extradata_size * 8, 1) < 0) {
        av_log(s, AV_LOG_WARNING,
               "Error parsing AAC extradata, unable to determine samplerate.\n");
        return;
    }

    *sample_rate        = mp4ac.sample_rate;
    *output_sample_rate = mp4ac.ext_sample_rate;
}

static int mkv_write_codecprivate(AVFormatContext *s, AVIOContext *pb,
                                  AVCodecContext *codec, int native_id,
                                  int qt_id)
{
    AVIOContext *dyn_cp;
    uint8_t *codecpriv;
    int ret, codecpriv_size;

    ret = avio_open_dyn_buf(&dyn_cp);
    if (ret < 0)
        return ret;

    if (native_id) {
        if (codec->codec_id == AV_CODEC_ID_VORBIS ||
            codec->codec_id == AV_CODEC_ID_THEORA)
            ret = put_xiph_codecpriv(s, dyn_cp, codec);
        else if (codec->codec_id == AV_CODEC_ID_FLAC)
            ret = put_flac_codecpriv(s, dyn_cp, codec);
        else if (codec->codec_id == AV_CODEC_ID_WAVPACK)
            ret = put_wv_codecpriv(dyn_cp, codec);
        else if (codec->codec_id == AV_CODEC_ID_H264)
            ret = ff_isom_write_avcc(dyn_cp, codec->extradata,
                                     codec->extradata_size);
        else if (codec->codec_id == AV_CODEC_ID_HEVC)
            ret = ff_isom_write_hvcc(dyn_cp, codec->extradata,
                                     codec->extradata_size, 0);
        else if (codec->codec_id == AV_CODEC_ID_ALAC) {
            if (codec->extradata_size < 36) {
                av_log(s, AV_LOG_ERROR,
                       "Invalid extradata found, ALAC expects a 36-byte "
                       "QuickTime atom.");
                ret = AVERROR_INVALIDDATA;
            } else
                avio_write(dyn_cp, codec->extradata + 12,
<<<<<<< HEAD
                                   codec->extradata_size - 12);
        } else if (codec->codec_id == AV_CODEC_ID_PRORES &&
                   ff_codec_get_id(ff_codec_movvideo_tags, codec->codec_tag) == AV_CODEC_ID_PRORES) {
            avio_wl32(dyn_cp, codec->codec_tag);
        }
        else if (codec->extradata_size && codec->codec_id != AV_CODEC_ID_TTA)
=======
                           codec->extradata_size - 12);
        } else if (codec->extradata_size)
>>>>>>> f1f6156b
            avio_write(dyn_cp, codec->extradata, codec->extradata_size);
    } else if (codec->codec_type == AVMEDIA_TYPE_VIDEO) {
        if (qt_id) {
            if (!codec->codec_tag)
<<<<<<< HEAD
                codec->codec_tag = ff_codec_get_tag(ff_codec_movvideo_tags, codec->codec_id);
            if (codec->extradata_size) {
                if (   ff_codec_get_id(ff_codec_movvideo_tags, codec->codec_tag) == codec->codec_id
                    && ff_codec_get_id(ff_codec_movvideo_tags, AV_RL32(codec->extradata+4)) != codec->codec_id
                ) {
                    int i;
                    avio_wb32(dyn_cp, 0x5a + codec->extradata_size);
                    avio_wl32(dyn_cp, codec->codec_tag);
                    for(i=0; i<0x5a-8; i++)
                        avio_w8(dyn_cp, 0);
                }
=======
                codec->codec_tag = ff_codec_get_tag(ff_codec_movvideo_tags,
                                                    codec->codec_id);
            if (codec->extradata_size)
>>>>>>> f1f6156b
                avio_write(dyn_cp, codec->extradata, codec->extradata_size);
            }
        } else {
            if (!ff_codec_get_tag(ff_codec_bmp_tags, codec->codec_id))
                av_log(s, AV_LOG_WARNING, "codec %s is not supported by this format\n",
                       avcodec_get_name(codec->codec_id));

            if (!codec->codec_tag)
                codec->codec_tag = ff_codec_get_tag(ff_codec_bmp_tags,
                                                    codec->codec_id);
            if (!codec->codec_tag) {
                av_log(s, AV_LOG_ERROR, "No bmp codec tag found for codec %s\n",
                       avcodec_get_name(codec->codec_id));
                ret = AVERROR(EINVAL);
            }

            ff_put_bmp_header(dyn_cp, codec, ff_codec_bmp_tags, 0, 0);
        }
    } else if (codec->codec_type == AVMEDIA_TYPE_AUDIO) {
        unsigned int tag;
        tag = ff_codec_get_tag(ff_codec_wav_tags, codec->codec_id);
        if (!tag) {
            av_log(s, AV_LOG_ERROR, "No wav codec tag found for codec %s\n",
                   avcodec_get_name(codec->codec_id));
            ret = AVERROR(EINVAL);
        }
        if (!codec->codec_tag)
            codec->codec_tag = tag;

        ff_put_wav_header(dyn_cp, codec, FF_PUT_WAV_HEADER_FORCE_WAVEFORMATEX);
    }

    codecpriv_size = avio_close_dyn_buf(dyn_cp, &codecpriv);
    if (codecpriv_size)
        put_ebml_binary(pb, MATROSKA_ID_CODECPRIVATE, codecpriv,
                        codecpriv_size);
    av_free(codecpriv);
    return ret;
}

static int mkv_write_tracks(AVFormatContext *s)
{
    MatroskaMuxContext *mkv = s->priv_data;
    AVIOContext *pb = s->pb;
    ebml_master tracks;
    int i, j, ret, default_stream_exists = 0;

    ret = mkv_add_seekhead_entry(mkv->main_seekhead, MATROSKA_ID_TRACKS, avio_tell(pb));
    if (ret < 0)
        return ret;

    tracks = start_ebml_master(pb, MATROSKA_ID_TRACKS, 0);
    for (i = 0; i < s->nb_streams; i++) {
        AVStream *st = s->streams[i];
        default_stream_exists |= st->disposition & AV_DISPOSITION_DEFAULT;
    }
    for (i = 0; i < s->nb_streams; i++) {
        AVStream *st = s->streams[i];
        AVCodecContext *codec = st->codec;
        ebml_master subinfo, track;
        int native_id = 0;
        int qt_id = 0;
        int bit_depth = av_get_bits_per_sample(codec->codec_id);
        int sample_rate = codec->sample_rate;
        int output_sample_rate = 0;
        int display_width_div = 1;
        int display_height_div = 1;
        AVDictionaryEntry *tag;

        // ms precision is the de-facto standard timescale for mkv files
        avpriv_set_pts_info(st, 64, 1, 1000);

        if (codec->codec_type == AVMEDIA_TYPE_ATTACHMENT) {
            mkv->have_attachments = 1;
            continue;
        }

        if (!bit_depth && codec->codec_id != AV_CODEC_ID_ADPCM_G726)
            bit_depth = av_get_bytes_per_sample(codec->sample_fmt) << 3;
        if (!bit_depth)
            bit_depth = codec->bits_per_coded_sample;

        if (codec->codec_id == AV_CODEC_ID_AAC)
            get_aac_sample_rates(s, codec, &sample_rate, &output_sample_rate);

        track = start_ebml_master(pb, MATROSKA_ID_TRACKENTRY, 0);
        put_ebml_uint (pb, MATROSKA_ID_TRACKNUMBER,
                       mkv->is_dash ? mkv->dash_track_number : i + 1);
        put_ebml_uint (pb, MATROSKA_ID_TRACKUID,
                       mkv->is_dash ? mkv->dash_track_number : i + 1);
        put_ebml_uint (pb, MATROSKA_ID_TRACKFLAGLACING , 0);    // no lacing (yet)

        if ((tag = av_dict_get(st->metadata, "title", NULL, 0)))
            put_ebml_string(pb, MATROSKA_ID_TRACKNAME, tag->value);
        tag = av_dict_get(st->metadata, "language", NULL, 0);
        if (mkv->mode != MODE_WEBM || codec->codec_id != AV_CODEC_ID_WEBVTT) {
            put_ebml_string(pb, MATROSKA_ID_TRACKLANGUAGE, tag ? tag->value:"und");
        } else if (tag && tag->value) {
            put_ebml_string(pb, MATROSKA_ID_TRACKLANGUAGE, tag->value);
        }

        // The default value for TRACKFLAGDEFAULT is 1, so add element
        // if we need to clear it.
        if (default_stream_exists && !(st->disposition & AV_DISPOSITION_DEFAULT))
            put_ebml_uint(pb, MATROSKA_ID_TRACKFLAGDEFAULT, !!(st->disposition & AV_DISPOSITION_DEFAULT));

        if (st->disposition & AV_DISPOSITION_FORCED)
            put_ebml_uint(pb, MATROSKA_ID_TRACKFLAGFORCED, 1);

        if (mkv->mode == MODE_WEBM && codec->codec_id == AV_CODEC_ID_WEBVTT) {
            const char *codec_id;
            if (st->disposition & AV_DISPOSITION_CAPTIONS) {
                codec_id = "D_WEBVTT/CAPTIONS";
                native_id = MATROSKA_TRACK_TYPE_SUBTITLE;
            } else if (st->disposition & AV_DISPOSITION_DESCRIPTIONS) {
                codec_id = "D_WEBVTT/DESCRIPTIONS";
                native_id = MATROSKA_TRACK_TYPE_METADATA;
            } else if (st->disposition & AV_DISPOSITION_METADATA) {
                codec_id = "D_WEBVTT/METADATA";
                native_id = MATROSKA_TRACK_TYPE_METADATA;
            } else {
                codec_id = "D_WEBVTT/SUBTITLES";
                native_id = MATROSKA_TRACK_TYPE_SUBTITLE;
            }
            put_ebml_string(pb, MATROSKA_ID_CODECID, codec_id);
        } else {
            // look for a codec ID string specific to mkv to use,
            // if none are found, use AVI codes
            for (j = 0; ff_mkv_codec_tags[j].id != AV_CODEC_ID_NONE; j++) {
                if (ff_mkv_codec_tags[j].id == codec->codec_id) {
                    put_ebml_string(pb, MATROSKA_ID_CODECID, ff_mkv_codec_tags[j].str);
                    native_id = 1;
                    break;
                }
            }
        }

        if (codec->codec_type == AVMEDIA_TYPE_AUDIO && codec->delay && codec->codec_id == AV_CODEC_ID_OPUS) {
//             mkv->tracks[i].ts_offset = av_rescale_q(codec->delay,
//                                                     (AVRational){ 1, codec->sample_rate },
//                                                     st->time_base);

            put_ebml_uint(pb, MATROSKA_ID_CODECDELAY,
                          av_rescale_q(codec->delay, (AVRational){ 1, codec->sample_rate },
                                       (AVRational){ 1, 1000000000 }));
        }
        if (codec->codec_id == AV_CODEC_ID_OPUS) {
            put_ebml_uint(pb, MATROSKA_ID_SEEKPREROLL, OPUS_SEEK_PREROLL);
        }

        if (mkv->mode == MODE_WEBM && !(codec->codec_id == AV_CODEC_ID_VP8 ||
                                        codec->codec_id == AV_CODEC_ID_VP9 ||
                                        codec->codec_id == AV_CODEC_ID_OPUS ||
                                        codec->codec_id == AV_CODEC_ID_VORBIS ||
                                        codec->codec_id == AV_CODEC_ID_WEBVTT)) {
            av_log(s, AV_LOG_ERROR,
                   "Only VP8 or VP9 video and Vorbis or Opus audio and WebVTT subtitles are supported for WebM.\n");
            return AVERROR(EINVAL);
        }

        switch (codec->codec_type) {
<<<<<<< HEAD
            case AVMEDIA_TYPE_VIDEO:
                put_ebml_uint(pb, MATROSKA_ID_TRACKTYPE, MATROSKA_TRACK_TYPE_VIDEO);

                if(   st->avg_frame_rate.num > 0 && st->avg_frame_rate.den > 0
                   && 1.0/av_q2d(st->avg_frame_rate) > av_q2d(codec->time_base))
                    put_ebml_uint(pb, MATROSKA_ID_TRACKDEFAULTDURATION, 1E9 / av_q2d(st->avg_frame_rate));
                else
                    put_ebml_uint(pb, MATROSKA_ID_TRACKDEFAULTDURATION, av_q2d(codec->time_base)*1E9);

                if (!native_id &&
                      ff_codec_get_tag(ff_codec_movvideo_tags, codec->codec_id) &&
                    (!ff_codec_get_tag(ff_codec_bmp_tags,   codec->codec_id)
                     || codec->codec_id == AV_CODEC_ID_SVQ1
                     || codec->codec_id == AV_CODEC_ID_SVQ3
                     || codec->codec_id == AV_CODEC_ID_CINEPAK))
                    qt_id = 1;

                if (qt_id)
                    put_ebml_string(pb, MATROSKA_ID_CODECID, "V_QUICKTIME");
                else if (!native_id) {
                    // if there is no mkv-specific codec ID, use VFW mode
                    put_ebml_string(pb, MATROSKA_ID_CODECID, "V_MS/VFW/FOURCC");
                    mkv->tracks[i].write_dts = 1;
                }

                subinfo = start_ebml_master(pb, MATROSKA_ID_TRACKVIDEO, 0);
                // XXX: interlace flag?
                put_ebml_uint (pb, MATROSKA_ID_VIDEOPIXELWIDTH , codec->width);
                put_ebml_uint (pb, MATROSKA_ID_VIDEOPIXELHEIGHT, codec->height);

                if ((tag = av_dict_get(st->metadata, "stereo_mode", NULL, 0)) ||
                    (tag = av_dict_get( s->metadata, "stereo_mode", NULL, 0))) {
                    // save stereo mode flag
                    uint64_t st_mode = MATROSKA_VIDEO_STEREO_MODE_COUNT;

                    for (j=0; j<MATROSKA_VIDEO_STEREO_MODE_COUNT; j++)
                        if (!strcmp(tag->value, ff_matroska_video_stereo_mode[j])){
                            st_mode = j;
                            break;
                        }

                    if ((mkv->mode == MODE_WEBM && st_mode > 3 && st_mode != 11)
                        || st_mode >= MATROSKA_VIDEO_STEREO_MODE_COUNT) {
                        av_log(s, AV_LOG_ERROR,
                               "The specified stereo mode is not valid.\n");
                        return AVERROR(EINVAL);
                    } else
                        put_ebml_uint(pb, MATROSKA_ID_VIDEOSTEREOMODE, st_mode);

                    switch (st_mode) {
                    case 1:
                    case 8:
                    case 9:
                    case 11:
                        display_width_div = 2;
                        break;
                    case 2:
                    case 3:
                    case 6:
                    case 7:
                        display_height_div = 2;
                        break;
                    }
                }

                if ((tag = av_dict_get(st->metadata, "alpha_mode", NULL, 0)) ||
                    (tag = av_dict_get( s->metadata, "alpha_mode", NULL, 0)) ||
                    (codec->pix_fmt == AV_PIX_FMT_YUVA420P)) {
                    put_ebml_uint(pb, MATROSKA_ID_VIDEOALPHAMODE, 1);
                }

                if (st->sample_aspect_ratio.num) {
                    int64_t d_width = av_rescale(codec->width, st->sample_aspect_ratio.num, st->sample_aspect_ratio.den);
                    if (d_width > INT_MAX) {
                        av_log(s, AV_LOG_ERROR, "Overflow in display width\n");
                        return AVERROR(EINVAL);
                    }
                    put_ebml_uint(pb, MATROSKA_ID_VIDEODISPLAYWIDTH , d_width / display_width_div);
                    put_ebml_uint(pb, MATROSKA_ID_VIDEODISPLAYHEIGHT, codec->height / display_height_div);
                } else if (display_width_div != 1 || display_height_div != 1) {
                    put_ebml_uint(pb, MATROSKA_ID_VIDEODISPLAYWIDTH , codec->width / display_width_div);
                    put_ebml_uint(pb, MATROSKA_ID_VIDEODISPLAYHEIGHT, codec->height / display_height_div);
                }

                if (codec->codec_id == AV_CODEC_ID_RAWVIDEO) {
                    uint32_t color_space = av_le2ne32(codec->codec_tag);
                    put_ebml_binary(pb, MATROSKA_ID_VIDEOCOLORSPACE, &color_space, sizeof(color_space));
=======
        case AVMEDIA_TYPE_VIDEO:
            put_ebml_uint(pb, MATROSKA_ID_TRACKTYPE, MATROSKA_TRACK_TYPE_VIDEO);
            if (st->avg_frame_rate.num > 0 && st->avg_frame_rate.den > 0)
                put_ebml_uint(pb, MATROSKA_ID_TRACKDEFAULTDURATION, 1E9 / av_q2d(st->avg_frame_rate));

            if (!native_id &&
                ff_codec_get_tag(ff_codec_movvideo_tags, codec->codec_id) &&
                (!ff_codec_get_tag(ff_codec_bmp_tags,   codec->codec_id) ||
                 codec->codec_id == AV_CODEC_ID_SVQ1 ||
                 codec->codec_id == AV_CODEC_ID_SVQ3 ||
                 codec->codec_id == AV_CODEC_ID_CINEPAK))
                qt_id = 1;

            if (qt_id)
                put_ebml_string(pb, MATROSKA_ID_CODECID, "V_QUICKTIME");
            else if (!native_id) {
                // if there is no mkv-specific codec ID, use VFW mode
                put_ebml_string(pb, MATROSKA_ID_CODECID, "V_MS/VFW/FOURCC");
                mkv->tracks[i].write_dts = 1;
            }

            subinfo = start_ebml_master(pb, MATROSKA_ID_TRACKVIDEO, 0);
            // XXX: interlace flag?
            put_ebml_uint (pb, MATROSKA_ID_VIDEOPIXELWIDTH , codec->width);
            put_ebml_uint (pb, MATROSKA_ID_VIDEOPIXELHEIGHT, codec->height);
            if ((tag = av_dict_get(s->metadata, "stereo_mode", NULL, 0))) {
                uint8_t stereo_fmt = atoi(tag->value);
                int valid_fmt = 0;

                switch (mkv->mode) {
                case MODE_WEBM:
                    if (stereo_fmt <= MATROSKA_VIDEO_STEREOMODE_TYPE_TOP_BOTTOM ||
                        stereo_fmt == MATROSKA_VIDEO_STEREOMODE_TYPE_RIGHT_LEFT)
                        valid_fmt = 1;
                    break;
                case MODE_MATROSKAv2:
                    if (stereo_fmt <= MATROSKA_VIDEO_STEREOMODE_TYPE_BOTH_EYES_BLOCK_RL)
                        valid_fmt = 1;
                    break;
>>>>>>> f1f6156b
                }

<<<<<<< HEAD
            case AVMEDIA_TYPE_AUDIO:
                put_ebml_uint(pb, MATROSKA_ID_TRACKTYPE, MATROSKA_TRACK_TYPE_AUDIO);

                if (!native_id)
                    // no mkv-specific ID, use ACM mode
                    put_ebml_string(pb, MATROSKA_ID_CODECID, "A_MS/ACM");

                subinfo = start_ebml_master(pb, MATROSKA_ID_TRACKAUDIO, 0);
                put_ebml_uint  (pb, MATROSKA_ID_AUDIOCHANNELS    , codec->channels);
                put_ebml_float (pb, MATROSKA_ID_AUDIOSAMPLINGFREQ, sample_rate);
                if (output_sample_rate)
                    put_ebml_float(pb, MATROSKA_ID_AUDIOOUTSAMPLINGFREQ, output_sample_rate);
                if (bit_depth)
                    put_ebml_uint(pb, MATROSKA_ID_AUDIOBITDEPTH, bit_depth);
                end_ebml_master(pb, subinfo);
                break;

            case AVMEDIA_TYPE_SUBTITLE:
                if (!native_id) {
                    av_log(s, AV_LOG_ERROR, "Subtitle codec %d is not supported.\n", codec->codec_id);
                    return AVERROR(ENOSYS);
                }

                if (mkv->mode != MODE_WEBM || codec->codec_id != AV_CODEC_ID_WEBVTT)
                    native_id = MATROSKA_TRACK_TYPE_SUBTITLE;

                put_ebml_uint(pb, MATROSKA_ID_TRACKTYPE, native_id);
                break;
            default:
                av_log(s, AV_LOG_ERROR, "Only audio, video, and subtitles are supported for Matroska.\n");
                return AVERROR(EINVAL);
        }

        if (mkv->mode != MODE_WEBM || codec->codec_id != AV_CODEC_ID_WEBVTT) {
            ret = mkv_write_codecprivate(s, pb, codec, native_id, qt_id);
            if (ret < 0) return ret;
        }
=======
                if (valid_fmt)
                    put_ebml_uint (pb, MATROSKA_ID_VIDEOSTEREOMODE, stereo_fmt);
            }
            if (st->sample_aspect_ratio.num) {
                int d_width = codec->width*av_q2d(st->sample_aspect_ratio);
                put_ebml_uint(pb, MATROSKA_ID_VIDEODISPLAYWIDTH , d_width);
                put_ebml_uint(pb, MATROSKA_ID_VIDEODISPLAYHEIGHT, codec->height);
                put_ebml_uint(pb, MATROSKA_ID_VIDEODISPLAYUNIT, 3);
            }
            end_ebml_master(pb, subinfo);
            break;

        case AVMEDIA_TYPE_AUDIO:
            put_ebml_uint(pb, MATROSKA_ID_TRACKTYPE, MATROSKA_TRACK_TYPE_AUDIO);

            if (!native_id)
                // no mkv-specific ID, use ACM mode
                put_ebml_string(pb, MATROSKA_ID_CODECID, "A_MS/ACM");

            subinfo = start_ebml_master(pb, MATROSKA_ID_TRACKAUDIO, 0);
            put_ebml_uint  (pb, MATROSKA_ID_AUDIOCHANNELS    , codec->channels);
            put_ebml_float (pb, MATROSKA_ID_AUDIOSAMPLINGFREQ, sample_rate);
            if (output_sample_rate)
                put_ebml_float(pb, MATROSKA_ID_AUDIOOUTSAMPLINGFREQ, output_sample_rate);
            if (bit_depth)
                put_ebml_uint(pb, MATROSKA_ID_AUDIOBITDEPTH, bit_depth);
            end_ebml_master(pb, subinfo);
            break;

        case AVMEDIA_TYPE_SUBTITLE:
            put_ebml_uint(pb, MATROSKA_ID_TRACKTYPE, MATROSKA_TRACK_TYPE_SUBTITLE);
            if (!native_id) {
                av_log(s, AV_LOG_ERROR, "Subtitle codec %d is not supported.\n", codec->codec_id);
                return AVERROR(ENOSYS);
            }
            break;
        default:
            av_log(s, AV_LOG_ERROR, "Only audio, video, and subtitles are supported for Matroska.\n");
            break;
        }
        ret = mkv_write_codecprivate(s, pb, codec, native_id, qt_id);
        if (ret < 0)
            return ret;
>>>>>>> f1f6156b

        end_ebml_master(pb, track);
    }
    end_ebml_master(pb, tracks);
    return 0;
}

static int mkv_write_chapters(AVFormatContext *s)
{
    MatroskaMuxContext *mkv = s->priv_data;
    AVIOContext *pb = s->pb;
    ebml_master chapters, editionentry;
    AVRational scale = {1, 1E9};
    int i, ret;

    if (!s->nb_chapters || mkv->wrote_chapters)
        return 0;

    ret = mkv_add_seekhead_entry(mkv->main_seekhead, MATROSKA_ID_CHAPTERS, avio_tell(pb));
    if (ret < 0) return ret;

    chapters     = start_ebml_master(pb, MATROSKA_ID_CHAPTERS    , 0);
    editionentry = start_ebml_master(pb, MATROSKA_ID_EDITIONENTRY, 0);
    put_ebml_uint(pb, MATROSKA_ID_EDITIONFLAGDEFAULT, 1);
    put_ebml_uint(pb, MATROSKA_ID_EDITIONFLAGHIDDEN , 0);
    for (i = 0; i < s->nb_chapters; i++) {
        ebml_master chapteratom, chapterdisplay;
        AVChapter *c     = s->chapters[i];
        AVDictionaryEntry *t = NULL;

        chapteratom = start_ebml_master(pb, MATROSKA_ID_CHAPTERATOM, 0);
        put_ebml_uint(pb, MATROSKA_ID_CHAPTERUID, c->id + mkv->chapter_id_offset);
        put_ebml_uint(pb, MATROSKA_ID_CHAPTERTIMESTART,
                      av_rescale_q(c->start, c->time_base, scale));
        put_ebml_uint(pb, MATROSKA_ID_CHAPTERTIMEEND,
                      av_rescale_q(c->end,   c->time_base, scale));
        put_ebml_uint(pb, MATROSKA_ID_CHAPTERFLAGHIDDEN , 0);
        put_ebml_uint(pb, MATROSKA_ID_CHAPTERFLAGENABLED, 1);
        if ((t = av_dict_get(c->metadata, "title", NULL, 0))) {
            chapterdisplay = start_ebml_master(pb, MATROSKA_ID_CHAPTERDISPLAY, 0);
            put_ebml_string(pb, MATROSKA_ID_CHAPSTRING, t->value);
            put_ebml_string(pb, MATROSKA_ID_CHAPLANG  , "und");
            end_ebml_master(pb, chapterdisplay);
        }
        end_ebml_master(pb, chapteratom);
    }
    end_ebml_master(pb, editionentry);
    end_ebml_master(pb, chapters);

    mkv->wrote_chapters = 1;
    return 0;
}

static void mkv_write_simpletag(AVIOContext *pb, AVDictionaryEntry *t)
{
    uint8_t *key = av_strdup(t->key);
    uint8_t *p   = key;
    const uint8_t *lang = NULL;
    ebml_master tag;

    if ((p = strrchr(p, '-')) &&
        (lang = av_convert_lang_to(p + 1, AV_LANG_ISO639_2_BIBL)))
        *p = 0;

    p = key;
    while (*p) {
        if (*p == ' ')
            *p = '_';
        else if (*p >= 'a' && *p <= 'z')
            *p -= 'a' - 'A';
        p++;
    }

    tag = start_ebml_master(pb, MATROSKA_ID_SIMPLETAG, 0);
    put_ebml_string(pb, MATROSKA_ID_TAGNAME, key);
    if (lang)
        put_ebml_string(pb, MATROSKA_ID_TAGLANG, lang);
    put_ebml_string(pb, MATROSKA_ID_TAGSTRING, t->value);
    end_ebml_master(pb, tag);

    av_freep(&key);
}

static int mkv_write_tag(AVFormatContext *s, AVDictionary *m, unsigned int elementid,
                         unsigned int uid, ebml_master *tags)
{
    MatroskaMuxContext *mkv = s->priv_data;
    ebml_master tag, targets;
    AVDictionaryEntry *t = NULL;
    int ret;

    if (!tags->pos) {
        ret = mkv_add_seekhead_entry(mkv->main_seekhead, MATROSKA_ID_TAGS, avio_tell(s->pb));
        if (ret < 0) return ret;

        *tags = start_ebml_master(s->pb, MATROSKA_ID_TAGS, 0);
    }

    tag     = start_ebml_master(s->pb, MATROSKA_ID_TAG,        0);
    targets = start_ebml_master(s->pb, MATROSKA_ID_TAGTARGETS, 0);
    if (elementid)
        put_ebml_uint(s->pb, elementid, uid);
    end_ebml_master(s->pb, targets);

    while ((t = av_dict_get(m, "", t, AV_DICT_IGNORE_SUFFIX)))
        if (av_strcasecmp(t->key, "title") &&
            av_strcasecmp(t->key, "stereo_mode") &&
            av_strcasecmp(t->key, "encoding_tool"))
            mkv_write_simpletag(s->pb, t);

    end_ebml_master(s->pb, tag);
    return 0;
}

static int mkv_check_tag(AVDictionary *m)
{
    AVDictionaryEntry *t = NULL;

    while ((t = av_dict_get(m, "", t, AV_DICT_IGNORE_SUFFIX)))
        if (av_strcasecmp(t->key, "title") && av_strcasecmp(t->key, "stereo_mode"))
            return 1;

    return 0;
}

static int mkv_write_tags(AVFormatContext *s)
{
    MatroskaMuxContext *mkv = s->priv_data;
    ebml_master tags = {0};
    int i, ret;

    ff_metadata_conv_ctx(s, ff_mkv_metadata_conv, NULL);

    if (mkv_check_tag(s->metadata)) {
        ret = mkv_write_tag(s, s->metadata, 0, 0, &tags);
        if (ret < 0) return ret;
    }

    for (i = 0; i < s->nb_streams; i++) {
        AVStream *st = s->streams[i];

        if (!mkv_check_tag(st->metadata))
            continue;

        ret = mkv_write_tag(s, st->metadata, MATROSKA_ID_TAGTARGETS_TRACKUID, i + 1, &tags);
        if (ret < 0) return ret;
    }

    for (i = 0; i < s->nb_chapters; i++) {
        AVChapter *ch = s->chapters[i];

        if (!mkv_check_tag(ch->metadata))
            continue;

        ret = mkv_write_tag(s, ch->metadata, MATROSKA_ID_TAGTARGETS_CHAPTERUID, ch->id + mkv->chapter_id_offset, &tags);
        if (ret < 0) return ret;
    }

    if (tags.pos)
        end_ebml_master(s->pb, tags);
    return 0;
}

static int mkv_write_attachments(AVFormatContext *s)
{
    MatroskaMuxContext *mkv = s->priv_data;
    AVIOContext *pb = s->pb;
    ebml_master attachments;
    AVLFG c;
    int i, ret;

    if (!mkv->have_attachments)
        return 0;

    av_lfg_init(&c, av_get_random_seed());

    ret = mkv_add_seekhead_entry(mkv->main_seekhead, MATROSKA_ID_ATTACHMENTS, avio_tell(pb));
    if (ret < 0) return ret;

    attachments = start_ebml_master(pb, MATROSKA_ID_ATTACHMENTS, 0);

    for (i = 0; i < s->nb_streams; i++) {
        AVStream *st = s->streams[i];
        ebml_master attached_file;
        AVDictionaryEntry *t;
        const char *mimetype = NULL;
        uint64_t fileuid;

        if (st->codec->codec_type != AVMEDIA_TYPE_ATTACHMENT)
            continue;

        attached_file = start_ebml_master(pb, MATROSKA_ID_ATTACHEDFILE, 0);

        if (t = av_dict_get(st->metadata, "title", NULL, 0))
            put_ebml_string(pb, MATROSKA_ID_FILEDESC, t->value);
        if (!(t = av_dict_get(st->metadata, "filename", NULL, 0))) {
            av_log(s, AV_LOG_ERROR, "Attachment stream %d has no filename tag.\n", i);
            return AVERROR(EINVAL);
        }
        put_ebml_string(pb, MATROSKA_ID_FILENAME, t->value);
        if (t = av_dict_get(st->metadata, "mimetype", NULL, 0))
            mimetype = t->value;
        else if (st->codec->codec_id != AV_CODEC_ID_NONE ) {
            int i;
            for (i = 0; ff_mkv_mime_tags[i].id != AV_CODEC_ID_NONE; i++)
                if (ff_mkv_mime_tags[i].id == st->codec->codec_id) {
                    mimetype = ff_mkv_mime_tags[i].str;
                    break;
                }
        }
        if (!mimetype) {
            av_log(s, AV_LOG_ERROR, "Attachment stream %d has no mimetype tag and "
                                    "it cannot be deduced from the codec id.\n", i);
            return AVERROR(EINVAL);
        }

        if (s->flags & AVFMT_FLAG_BITEXACT) {
            struct AVSHA *sha = av_sha_alloc();
            uint8_t digest[20];
            if (!sha)
                return AVERROR(ENOMEM);
            av_sha_init(sha, 160);
            av_sha_update(sha, st->codec->extradata, st->codec->extradata_size);
            av_sha_final(sha, digest);
            av_free(sha);
            fileuid = AV_RL64(digest);
        } else {
            fileuid = av_lfg_get(&c);
        }
        av_log(s, AV_LOG_VERBOSE, "Using %.16"PRIx64" for attachment %d\n",
               fileuid, i);

        put_ebml_string(pb, MATROSKA_ID_FILEMIMETYPE, mimetype);
        put_ebml_binary(pb, MATROSKA_ID_FILEDATA, st->codec->extradata, st->codec->extradata_size);
        put_ebml_uint(pb, MATROSKA_ID_FILEUID, fileuid);
        end_ebml_master(pb, attached_file);
    }
    end_ebml_master(pb, attachments);

    return 0;
}

static int mkv_write_header(AVFormatContext *s)
{
    MatroskaMuxContext *mkv = s->priv_data;
    AVIOContext *pb = s->pb;
    ebml_master ebml_header, segment_info;
    AVDictionaryEntry *tag;
    int ret, i, version = 2;

    if (!strcmp(s->oformat->name, "webm"))
        mkv->mode = MODE_WEBM;
    else
        mkv->mode = MODE_MATROSKAv2;

    if (s->avoid_negative_ts < 0)
        s->avoid_negative_ts = 1;

    if (mkv->mode != MODE_WEBM ||
        av_dict_get(s->metadata, "stereo_mode", NULL, 0) ||
        av_dict_get(s->metadata, "alpha_mode", NULL, 0))
        version = 4;

    for (i = 0; i < s->nb_streams; i++) {
        if (s->streams[i]->codec->codec_id == AV_CODEC_ID_ATRAC3 ||
            s->streams[i]->codec->codec_id == AV_CODEC_ID_COOK ||
            s->streams[i]->codec->codec_id == AV_CODEC_ID_RA_288 ||
            s->streams[i]->codec->codec_id == AV_CODEC_ID_SIPR ||
            s->streams[i]->codec->codec_id == AV_CODEC_ID_RV10 ||
            s->streams[i]->codec->codec_id == AV_CODEC_ID_RV20) {
            av_log(s, AV_LOG_ERROR,
                   "The Matroska muxer does not yet support muxing %s\n",
                   avcodec_get_name(s->streams[i]->codec->codec_id));
            return AVERROR_PATCHWELCOME;
        }
        if (s->streams[i]->codec->codec_id == AV_CODEC_ID_OPUS ||
            av_dict_get(s->streams[i]->metadata, "stereo_mode", NULL, 0) ||
            av_dict_get(s->streams[i]->metadata, "alpha_mode", NULL, 0))
            version = 4;
    }

    mkv->tracks = av_mallocz_array(s->nb_streams, sizeof(*mkv->tracks));
    if (!mkv->tracks)
        return AVERROR(ENOMEM);

    ebml_header = start_ebml_master(pb, EBML_ID_HEADER, 0);
    put_ebml_uint   (pb, EBML_ID_EBMLVERSION        ,           1);
    put_ebml_uint   (pb, EBML_ID_EBMLREADVERSION    ,           1);
    put_ebml_uint   (pb, EBML_ID_EBMLMAXIDLENGTH    ,           4);
    put_ebml_uint   (pb, EBML_ID_EBMLMAXSIZELENGTH  ,           8);
    put_ebml_string (pb, EBML_ID_DOCTYPE            , s->oformat->name);
    put_ebml_uint   (pb, EBML_ID_DOCTYPEVERSION     ,     version);
    put_ebml_uint   (pb, EBML_ID_DOCTYPEREADVERSION ,           2);
    end_ebml_master(pb, ebml_header);

    mkv->segment = start_ebml_master(pb, MATROSKA_ID_SEGMENT, 0);
    mkv->segment_offset = avio_tell(pb);

    // we write 2 seek heads - one at the end of the file to point to each
    // cluster, and one at the beginning to point to all other level one
    // elements (including the seek head at the end of the file), which
    // isn't more than 10 elements if we only write one of each other
    // currently defined level 1 element
    mkv->main_seekhead    = mkv_start_seekhead(pb, mkv->segment_offset, 10);
    if (!mkv->main_seekhead)
        return AVERROR(ENOMEM);

    ret = mkv_add_seekhead_entry(mkv->main_seekhead, MATROSKA_ID_INFO, avio_tell(pb));
    if (ret < 0) return ret;

    segment_info = start_ebml_master(pb, MATROSKA_ID_INFO, 0);
    put_ebml_uint(pb, MATROSKA_ID_TIMECODESCALE, 1000000);
    if ((tag = av_dict_get(s->metadata, "title", NULL, 0)))
        put_ebml_string(pb, MATROSKA_ID_TITLE, tag->value);
    if (!(s->flags & AVFMT_FLAG_BITEXACT)) {
        uint32_t segment_uid[4];
        AVLFG lfg;

        av_lfg_init(&lfg, av_get_random_seed());

        for (i = 0; i < 4; i++)
            segment_uid[i] = av_lfg_get(&lfg);

        put_ebml_string(pb, MATROSKA_ID_MUXINGAPP, LIBAVFORMAT_IDENT);
        if ((tag = av_dict_get(s->metadata, "encoding_tool", NULL, 0)))
            put_ebml_string(pb, MATROSKA_ID_WRITINGAPP, tag->value);
        else
            put_ebml_string(pb, MATROSKA_ID_WRITINGAPP, LIBAVFORMAT_IDENT);
        put_ebml_binary(pb, MATROSKA_ID_SEGMENTUID, segment_uid, 16);
    } else {
        const char *ident = "Lavf";
        put_ebml_string(pb, MATROSKA_ID_MUXINGAPP , ident);
        put_ebml_string(pb, MATROSKA_ID_WRITINGAPP, ident);
    }

    if (tag = av_dict_get(s->metadata, "creation_time", NULL, 0)) {
        // Adjust time so it's relative to 2001-01-01 and convert to nanoseconds.
        int64_t date_utc = (ff_iso8601_to_unix_time(tag->value) - 978307200) * 1000000000;
        uint8_t date_utc_buf[8];
        AV_WB64(date_utc_buf, date_utc);
        put_ebml_binary(pb, MATROSKA_ID_DATEUTC, date_utc_buf, 8);
    }

    // reserve space for the duration
    mkv->duration = 0;
    mkv->duration_offset = avio_tell(pb);
    put_ebml_void(pb, 11);                  // assumes double-precision float to be written
    end_ebml_master(pb, segment_info);

    ret = mkv_write_tracks(s);
    if (ret < 0)
        return ret;

    for (i = 0; i < s->nb_chapters; i++)
        mkv->chapter_id_offset = FFMAX(mkv->chapter_id_offset, 1LL - s->chapters[i]->id);

    if (mkv->mode != MODE_WEBM) {
        ret = mkv_write_chapters(s);
        if (ret < 0)
            return ret;

        ret = mkv_write_tags(s);
        if (ret < 0)
            return ret;

        ret = mkv_write_attachments(s);
        if (ret < 0)
            return ret;
    }

    if (!s->pb->seekable)
        mkv_write_seekhead(pb, mkv->main_seekhead);

    mkv->cues = mkv_start_cues(mkv->segment_offset);
    if (mkv->cues == NULL)
        return AVERROR(ENOMEM);

    if (pb->seekable && mkv->reserve_cues_space) {
        mkv->cues_pos = avio_tell(pb);
        put_ebml_void(pb, mkv->reserve_cues_space);
    }

    av_init_packet(&mkv->cur_audio_pkt);
    mkv->cur_audio_pkt.size = 0;
    mkv->cluster_pos = -1;

    avio_flush(pb);

    // start a new cluster every 5 MB or 5 sec, or 32k / 1 sec for streaming or
    // after 4k and on a keyframe
    if (pb->seekable) {
        if (mkv->cluster_time_limit < 0)
            mkv->cluster_time_limit = 5000;
        if (mkv->cluster_size_limit < 0)
            mkv->cluster_size_limit = 5 * 1024 * 1024;
    } else {
        if (mkv->cluster_time_limit < 0)
            mkv->cluster_time_limit = 1000;
        if (mkv->cluster_size_limit < 0)
            mkv->cluster_size_limit = 32 * 1024;
    }

    return 0;
}

static int mkv_blockgroup_size(int pkt_size)
{
    int size = pkt_size + 4;
    size += ebml_num_size(size);
    size += 2;              // EBML ID for block and block duration
    size += 8;              // max size of block duration
    size += ebml_num_size(size);
    size += 1;              // blockgroup EBML ID
    return size;
}

static int ass_get_duration(const uint8_t *p)
{
    int sh, sm, ss, sc, eh, em, es, ec;
    uint64_t start, end;

    if (sscanf(p, "%*[^,],%d:%d:%d%*c%d,%d:%d:%d%*c%d",
               &sh, &sm, &ss, &sc, &eh, &em, &es, &ec) != 8)
        return 0;
<<<<<<< HEAD
    start = 3600000LL*sh + 60000LL*sm + 1000LL*ss + 10LL*sc;
    end   = 3600000LL*eh + 60000LL*em + 1000LL*es + 10LL*ec;
    return end - start;
}

#if FF_API_ASS_SSA
/* Writes the contents of pkt to a block, using the data starting at *datap.
 * If pkt corresponds to more than one block, this writes the contents of the first block
 * (starting from *datap) and updates *datap so it points to the beginning of the data
 * corresponding to the next block.
 */
static int mkv_write_ass_block(AVFormatContext *s, AVIOContext *pb, AVPacket *pkt, uint8_t **datap)
=======
    start = 3600000 * sh + 60000 * sm + 1000 * ss + 10 * sc;
    end   = 3600000 * eh + 60000 * em + 1000 * es + 10 * ec;
    return end - start;
}

static int mkv_write_ass_blocks(AVFormatContext *s, AVIOContext *pb,
                                AVPacket *pkt)
>>>>>>> f1f6156b
{
    MatroskaMuxContext *mkv = s->priv_data;
    int i, layer = 0, size, line_size, data_size = pkt->size - (*datap - pkt->data);
    uint8_t *start, *end, *data = *datap;
    ebml_master blockgroup;
    char buffer[2048];

        int duration = ass_get_duration(data);
<<<<<<< HEAD
        end = memchr(data, '\n', data_size);
        size = line_size = end ? end-data+1 : data_size;
        size -= end ? (end[-1]=='\r')+1 : 0;
        start = data;
        for (i=0; i<3; i++, start++)
            if (!(start = memchr(start, ',', size-(start-data))))
                return duration;
=======
        max_duration = FFMAX(duration, max_duration);
        end          = memchr(data, '\n', data_size);
        size         = line_size = end ? end - data + 1 : data_size;
        size        -= end ? (end[-1] == '\r') + 1 : 0;
        start        = data;
        for (i = 0; i < 3; i++, start++)
            if (!(start = memchr(start, ',', size - (start - data))))
                return max_duration;
>>>>>>> f1f6156b
        size -= start - data;
        sscanf(data, "Dialogue: %d,", &layer);
        i = snprintf(buffer, sizeof(buffer), "%" PRId64 ",%d,",
                     s->streams[pkt->stream_index]->nb_frames, layer);
        size = FFMIN(i + size, sizeof(buffer));
        memcpy(buffer + i, start, size - i);

        av_log(s, AV_LOG_DEBUG,
               "Writing block at offset %" PRIu64 ", size %d, "
               "pts %" PRId64 ", duration %d\n",
               avio_tell(pb), size, pkt->pts, duration);
        blockgroup = start_ebml_master(pb, MATROSKA_ID_BLOCKGROUP,
                                       mkv_blockgroup_size(size));
        put_ebml_id(pb, MATROSKA_ID_BLOCK);
        put_ebml_num(pb, size + 4, 0);
        // this assumes stream_index is less than 126
        avio_w8(pb, 0x80 | (pkt->stream_index + 1));
        avio_wb16(pb, pkt->pts - mkv->cluster_pts);
        avio_w8(pb, 0);
        avio_write(pb, buffer, size);
        put_ebml_uint(pb, MATROSKA_ID_BLOCKDURATION, duration);
        end_ebml_master(pb, blockgroup);

<<<<<<< HEAD
        *datap += line_size;
=======
        data      += line_size;
        data_size -= line_size;
    }
>>>>>>> f1f6156b

    return duration;
}
#endif

static int mkv_strip_wavpack(const uint8_t *src, uint8_t **pdst, int *size)
{
    uint8_t *dst;
    int srclen = *size;
    int offset = 0;
    int ret;

    dst = av_malloc(srclen);
    if (!dst)
        return AVERROR(ENOMEM);

    while (srclen >= WV_HEADER_SIZE) {
        WvHeader header;

        ret = ff_wv_parse_header(&header, src);
        if (ret < 0)
            goto fail;
        src    += WV_HEADER_SIZE;
        srclen -= WV_HEADER_SIZE;

        if (srclen < header.blocksize) {
            ret = AVERROR_INVALIDDATA;
            goto fail;
        }

        if (header.initial) {
            AV_WL32(dst + offset, header.samples);
            offset += 4;
        }
        AV_WL32(dst + offset,     header.flags);
        AV_WL32(dst + offset + 4, header.crc);
        offset += 8;

        if (!(header.initial && header.final)) {
            AV_WL32(dst + offset, header.blocksize);
            offset += 4;
        }

        memcpy(dst + offset, src, header.blocksize);
        src    += header.blocksize;
        srclen -= header.blocksize;
        offset += header.blocksize;
    }

    *pdst = dst;
    *size = offset;

    return 0;
fail:
    av_freep(&dst);
    return ret;
}

static void mkv_write_block(AVFormatContext *s, AVIOContext *pb,
                            unsigned int blockid, AVPacket *pkt, int flags)
{
    MatroskaMuxContext *mkv = s->priv_data;
    AVCodecContext *codec = s->streams[pkt->stream_index]->codec;
    uint8_t *data = NULL, *side_data = NULL;
    int offset = 0, size = pkt->size, side_data_size = 0;
    int64_t ts = mkv->tracks[pkt->stream_index].write_dts ? pkt->dts : pkt->pts;
    uint64_t additional_id = 0;
    int64_t discard_padding = 0;
    ebml_master block_group, block_additions, block_more;

    av_log(s, AV_LOG_DEBUG, "Writing block at offset %" PRIu64 ", size %d, "
           "pts %" PRId64 ", dts %" PRId64 ", duration %d, flags %d\n",
           avio_tell(pb), pkt->size, pkt->pts, pkt->dts, pkt->duration, flags);
    if (codec->codec_id == AV_CODEC_ID_H264 && codec->extradata_size > 0 &&
        (AV_RB24(codec->extradata) == 1 || AV_RB32(codec->extradata) == 1))
        ff_avc_parse_nal_units_buf(pkt->data, &data, &size);
    else if (codec->codec_id == AV_CODEC_ID_HEVC && codec->extradata_size > 6 &&
             (AV_RB24(codec->extradata) == 1 || AV_RB32(codec->extradata) == 1))
        /* extradata is Annex B, assume the bitstream is too and convert it */
        ff_hevc_annexb2mp4_buf(pkt->data, &data, &size, 0, NULL);
    else if (codec->codec_id == AV_CODEC_ID_WAVPACK) {
        int ret = mkv_strip_wavpack(pkt->data, &data, &size);
        if (ret < 0) {
            av_log(s, AV_LOG_ERROR, "Error stripping a WavPack packet.\n");
            return;
        }
    } else
        data = pkt->data;

    if (codec->codec_id == AV_CODEC_ID_PRORES) {
        /* Matroska specification requires to remove the first QuickTime atom
         */
        size  -= 8;
        offset = 8;
    }

    side_data = av_packet_get_side_data(pkt,
                                        AV_PKT_DATA_SKIP_SAMPLES,
                                        &side_data_size);

    if (side_data && side_data_size >= 10) {
        discard_padding = av_rescale_q(AV_RL32(side_data + 4),
                                       (AVRational){1, codec->sample_rate},
                                       (AVRational){1, 1000000000});
    }

    side_data = av_packet_get_side_data(pkt,
                                        AV_PKT_DATA_MATROSKA_BLOCKADDITIONAL,
                                        &side_data_size);
    if (side_data) {
        additional_id = AV_RB64(side_data);
        side_data += 8;
        side_data_size -= 8;
    }

    if ((side_data_size && additional_id == 1) || discard_padding) {
        block_group = start_ebml_master(pb, MATROSKA_ID_BLOCKGROUP, 0);
        blockid = MATROSKA_ID_BLOCK;
    }

    put_ebml_id(pb, blockid);
<<<<<<< HEAD
    put_ebml_num(pb, size+4, 0);
    // this assumes stream_index is less than 126
    avio_w8(pb, 0x80 | (mkv->is_dash ? mkv->dash_track_number : (pkt->stream_index + 1)));
=======
    put_ebml_num(pb, size + 4, 0);
    // this assumes stream_index is less than 126
    avio_w8(pb, 0x80 | (pkt->stream_index + 1));
>>>>>>> f1f6156b
    avio_wb16(pb, ts - mkv->cluster_pts);
    avio_w8(pb, flags);
    avio_write(pb, data + offset, size);
    if (data != pkt->data)
        av_free(data);

    if (discard_padding) {
        put_ebml_sint(pb, MATROSKA_ID_DISCARDPADDING, discard_padding);
    }

    if (side_data_size && additional_id == 1) {
        block_additions = start_ebml_master(pb, MATROSKA_ID_BLOCKADDITIONS, 0);
        block_more = start_ebml_master(pb, MATROSKA_ID_BLOCKMORE, 0);
        put_ebml_uint(pb, MATROSKA_ID_BLOCKADDID, 1);
        put_ebml_id(pb, MATROSKA_ID_BLOCKADDITIONAL);
        put_ebml_num(pb, side_data_size, 0);
        avio_write(pb, side_data, side_data_size);
        end_ebml_master(pb, block_more);
        end_ebml_master(pb, block_additions);
    }
    if ((side_data_size && additional_id == 1) || discard_padding) {
        end_ebml_master(pb, block_group);
    }
}

static int srt_get_duration(uint8_t **buf)
{
    int i, duration = 0;

    for (i = 0; i < 2 && !duration; i++) {
        int s_hour, s_min, s_sec, s_hsec, e_hour, e_min, e_sec, e_hsec;
        if (sscanf(*buf, "%d:%2d:%2d%*1[,.]%3d --> %d:%2d:%2d%*1[,.]%3d",
                   &s_hour, &s_min, &s_sec, &s_hsec,
                   &e_hour, &e_min, &e_sec, &e_hsec) == 8) {
            s_min += 60 * s_hour;
            e_min += 60 * e_hour;
            s_sec += 60 * s_min;

            e_sec  += 60 * e_min;
            s_hsec += 1000 * s_sec;
            e_hsec += 1000 * e_sec;

            duration = e_hsec - s_hsec;
        }
        *buf += ff_subtitles_next_line(*buf);
    }
    return duration;
}

static int mkv_write_srt_blocks(AVFormatContext *s, AVIOContext *pb,
                                AVPacket *pkt)
{
    ebml_master blockgroup;
    AVPacket pkt2 = *pkt;
    int64_t duration = srt_get_duration(&pkt2.data);
    pkt2.size -= pkt2.data - pkt->data;

    blockgroup = start_ebml_master(pb, MATROSKA_ID_BLOCKGROUP,
                                   mkv_blockgroup_size(pkt2.size));
    mkv_write_block(s, pb, MATROSKA_ID_BLOCK, &pkt2, 0);
    put_ebml_uint(pb, MATROSKA_ID_BLOCKDURATION, duration);
    end_ebml_master(pb, blockgroup);

    return duration;
}

static int mkv_write_vtt_blocks(AVFormatContext *s, AVIOContext *pb, AVPacket *pkt)
{
    MatroskaMuxContext *mkv = s->priv_data;
    ebml_master blockgroup;
    int id_size, settings_size, size;
    uint8_t *id, *settings;
    int64_t ts = mkv->tracks[pkt->stream_index].write_dts ? pkt->dts : pkt->pts;
    const int flags = 0;

    id_size = 0;
    id = av_packet_get_side_data(pkt, AV_PKT_DATA_WEBVTT_IDENTIFIER,
                                 &id_size);

    settings_size = 0;
    settings = av_packet_get_side_data(pkt, AV_PKT_DATA_WEBVTT_SETTINGS,
                                       &settings_size);

    size = id_size + 1 + settings_size + 1 + pkt->size;

    av_log(s, AV_LOG_DEBUG, "Writing block at offset %" PRIu64 ", size %d, "
           "pts %" PRId64 ", dts %" PRId64 ", duration %d, flags %d\n",
           avio_tell(pb), size, pkt->pts, pkt->dts, pkt->duration, flags);

    blockgroup = start_ebml_master(pb, MATROSKA_ID_BLOCKGROUP, mkv_blockgroup_size(size));

    put_ebml_id(pb, MATROSKA_ID_BLOCK);
    put_ebml_num(pb, size+4, 0);
    avio_w8(pb, 0x80 | (pkt->stream_index + 1));     // this assumes stream_index is less than 126
    avio_wb16(pb, ts - mkv->cluster_pts);
    avio_w8(pb, flags);
    avio_printf(pb, "%.*s\n%.*s\n%.*s", id_size, id, settings_size, settings, pkt->size, pkt->data);

    put_ebml_uint(pb, MATROSKA_ID_BLOCKDURATION, pkt->duration);
    end_ebml_master(pb, blockgroup);

    return pkt->duration;
}

static void mkv_flush_dynbuf(AVFormatContext *s)
{
    MatroskaMuxContext *mkv = s->priv_data;
    int bufsize;
    uint8_t *dyn_buf;

    if (!mkv->dyn_bc)
        return;

    bufsize = avio_close_dyn_buf(mkv->dyn_bc, &dyn_buf);
    avio_write(s->pb, dyn_buf, bufsize);
    av_free(dyn_buf);
    mkv->dyn_bc = NULL;
}

static int mkv_write_packet_internal(AVFormatContext *s, AVPacket *pkt, int add_cue)
{
    MatroskaMuxContext *mkv = s->priv_data;
    AVIOContext *pb         = s->pb;
    AVCodecContext *codec   = s->streams[pkt->stream_index]->codec;
    int keyframe            = !!(pkt->flags & AV_PKT_FLAG_KEY);
    int duration            = pkt->duration;
    int ret;
    int64_t ts = mkv->tracks[pkt->stream_index].write_dts ? pkt->dts : pkt->pts;
    int64_t relative_packet_pos;
    uint8_t *data_offset = pkt->data;
    int dash_tracknum = mkv->is_dash ? mkv->dash_track_number : pkt->stream_index + 1;

    if (ts == AV_NOPTS_VALUE) {
        av_log(s, AV_LOG_ERROR, "Can't write packet with unknown timestamp\n");
        return AVERROR(EINVAL);
    }
    ts += mkv->tracks[pkt->stream_index].ts_offset;

    if (!s->pb->seekable) {
        if (!mkv->dyn_bc) {
            if ((ret = avio_open_dyn_buf(&mkv->dyn_bc)) < 0) {
                av_log(s, AV_LOG_ERROR, "Failed to open dynamic buffer\n");
                return ret;
            }
        }
        pb = mkv->dyn_bc;
    }

    if (mkv->cluster_pos == -1) {
        mkv->cluster_pos = avio_tell(s->pb);
        mkv->cluster     = start_ebml_master(pb, MATROSKA_ID_CLUSTER, 0);
        put_ebml_uint(pb, MATROSKA_ID_CLUSTERTIMECODE, FFMAX(0, ts));
        mkv->cluster_pts = FFMAX(0, ts);
    }

    relative_packet_pos = avio_tell(s->pb) - mkv->cluster.pos;

    if (codec->codec_type != AVMEDIA_TYPE_SUBTITLE) {
        mkv_write_block(s, pb, MATROSKA_ID_SIMPLEBLOCK, pkt, keyframe << 7);
        if (codec->codec_type == AVMEDIA_TYPE_VIDEO && keyframe || add_cue) {
            ret = mkv_add_cuepoint(mkv->cues, pkt->stream_index, dash_tracknum, ts, mkv->cluster_pos, relative_packet_pos, -1);
            if (ret < 0) return ret;
        }
#if FF_API_ASS_SSA
    } else if (codec->codec_id == AV_CODEC_ID_SSA) {
        while (data_offset < pkt->data + pkt->size) {
            duration = mkv_write_ass_block(s, pb, pkt, &data_offset);
            ret = mkv_add_cuepoint(mkv->cues, pkt->stream_index, dash_tracknum, ts, mkv->cluster_pos, relative_packet_pos, duration);
            if (ret < 0) return ret;
            relative_packet_pos = avio_tell(s->pb) - mkv->cluster.pos;
        }
#endif
    } else {
    if (codec->codec_id == AV_CODEC_ID_SRT) {
        duration = mkv_write_srt_blocks(s, pb, pkt);
    } else if (codec->codec_id == AV_CODEC_ID_WEBVTT) {
        duration = mkv_write_vtt_blocks(s, pb, pkt);
    } else {
<<<<<<< HEAD
        ebml_master blockgroup = start_ebml_master(pb, MATROSKA_ID_BLOCKGROUP, mkv_blockgroup_size(pkt->size));
        /* For backward compatibility, prefer convergence_duration. */
        if (pkt->convergence_duration > 0) {
            duration = pkt->convergence_duration;
        }
=======
        ebml_master blockgroup = start_ebml_master(pb, MATROSKA_ID_BLOCKGROUP,
                                                   mkv_blockgroup_size(pkt->size));
        duration = pkt->convergence_duration;
>>>>>>> f1f6156b
        mkv_write_block(s, pb, MATROSKA_ID_BLOCK, pkt, 0);
        put_ebml_uint(pb, MATROSKA_ID_BLOCKDURATION, duration);
        end_ebml_master(pb, blockgroup);
    }

<<<<<<< HEAD
    ret = mkv_add_cuepoint(mkv->cues, pkt->stream_index, dash_tracknum, ts, mkv->cluster_pos, relative_packet_pos, duration);
    if (ret < 0) return ret;
=======
    if (codec->codec_type == AVMEDIA_TYPE_VIDEO && keyframe) {
        ret = mkv_add_cuepoint(mkv->cues, pkt->stream_index, ts,
                               mkv->cluster_pos);
        if (ret < 0)
            return ret;
>>>>>>> f1f6156b
    }

    mkv->duration = FFMAX(mkv->duration, ts + duration);
    return 0;
}

static int mkv_write_packet(AVFormatContext *s, AVPacket *pkt)
{
    MatroskaMuxContext *mkv = s->priv_data;
    int codec_type          = s->streams[pkt->stream_index]->codec->codec_type;
    int keyframe            = !!(pkt->flags & AV_PKT_FLAG_KEY);
    int cluster_size;
    int64_t cluster_time;
    AVIOContext *pb;
    int ret;
    int start_new_cluster;

    if (mkv->tracks[pkt->stream_index].write_dts)
        cluster_time = pkt->dts - mkv->cluster_pts;
    else
        cluster_time = pkt->pts - mkv->cluster_pts;
    cluster_time += mkv->tracks[pkt->stream_index].ts_offset;

    // start a new cluster every 5 MB or 5 sec, or 32k / 1 sec for streaming or
    // after 4k and on a keyframe
    if (s->pb->seekable) {
        pb = s->pb;
        cluster_size = avio_tell(pb) - mkv->cluster_pos;
    } else {
        pb = mkv->dyn_bc;
        cluster_size = avio_tell(pb);
    }

<<<<<<< HEAD
    if (mkv->is_dash && codec_type == AVMEDIA_TYPE_VIDEO) {
        // WebM DASH specification states that the first block of every cluster
        // has to be a key frame. So for DASH video, we only create a cluster
        // on seeing key frames.
        start_new_cluster = keyframe;
    } else if (mkv->is_dash && codec_type == AVMEDIA_TYPE_AUDIO &&
               cluster_time > mkv->cluster_time_limit) {
        // For DASH audio, we create a Cluster based on cluster_time_limit
        start_new_cluster = 1;
    } else if (!mkv->is_dash &&
               (cluster_size > mkv->cluster_size_limit ||
                cluster_time > mkv->cluster_time_limit ||
                (codec_type == AVMEDIA_TYPE_VIDEO && keyframe &&
                 cluster_size > 4 * 1024))) {
        start_new_cluster = 1;
    } else {
        start_new_cluster = 0;
    }

    if (mkv->cluster_pos != -1 && start_new_cluster) {
        av_log(s, AV_LOG_DEBUG, "Starting new cluster at offset %" PRIu64
               " bytes, pts %" PRIu64 "dts %" PRIu64 "\n",
=======
    if (mkv->cluster_pos &&
        (cluster_size > mkv->cluster_size_limit ||
         cluster_time > mkv->cluster_time_limit ||
         (codec_type == AVMEDIA_TYPE_VIDEO && keyframe &&
          cluster_size > 4 * 1024))) {
        av_log(s, AV_LOG_DEBUG,
               "Starting new cluster at offset %" PRIu64 " bytes, "
               "pts %" PRIu64 "dts %" PRIu64 "\n",
>>>>>>> f1f6156b
               avio_tell(pb), pkt->pts, pkt->dts);
        end_ebml_master(pb, mkv->cluster);
        mkv->cluster_pos = -1;
        if (mkv->dyn_bc)
            mkv_flush_dynbuf(s);
        avio_flush(s->pb);
    }

    // check if we have an audio packet cached
    if (mkv->cur_audio_pkt.size > 0) {
        // for DASH audio, a CuePoint has to be added when there is a new cluster.
        ret = mkv_write_packet_internal(s, &mkv->cur_audio_pkt,
                                        mkv->is_dash ? start_new_cluster : 0);
        av_free_packet(&mkv->cur_audio_pkt);
        if (ret < 0) {
            av_log(s, AV_LOG_ERROR,
                   "Could not write cached audio packet ret:%d\n", ret);
            return ret;
        }
    }

    // buffer an audio packet to ensure the packet containing the video
    // keyframe's timecode is contained in the same cluster for WebM
    if (codec_type == AVMEDIA_TYPE_AUDIO) {
        mkv->cur_audio_pkt = *pkt;
        if (pkt->buf) {
            mkv->cur_audio_pkt.buf = av_buffer_ref(pkt->buf);
            ret = mkv->cur_audio_pkt.buf ? 0 : AVERROR(ENOMEM);
        } else
            ret = av_dup_packet(&mkv->cur_audio_pkt);
        if (mkv->cur_audio_pkt.side_data_elems > 0) {
            ret = av_copy_packet_side_data(&mkv->cur_audio_pkt, &mkv->cur_audio_pkt);
        }
    } else
        ret = mkv_write_packet_internal(s, pkt, 0);
    return ret;
}

static int mkv_write_flush_packet(AVFormatContext *s, AVPacket *pkt)
{
    MatroskaMuxContext *mkv = s->priv_data;
    AVIOContext *pb;
    if (s->pb->seekable)
        pb = s->pb;
    else
        pb = mkv->dyn_bc;
    if (!pkt) {
<<<<<<< HEAD
        if (mkv->cluster_pos != -1) {
            av_log(s, AV_LOG_DEBUG, "Flushing cluster at offset %" PRIu64
                   " bytes\n", avio_tell(pb));
=======
        if (mkv->cluster_pos) {
            av_log(s, AV_LOG_DEBUG,
                   "Flushing cluster at offset %" PRIu64 " bytes\n",
                   avio_tell(pb));
>>>>>>> f1f6156b
            end_ebml_master(pb, mkv->cluster);
            mkv->cluster_pos = -1;
            if (mkv->dyn_bc)
                mkv_flush_dynbuf(s);
            avio_flush(s->pb);
        }
        return 0;
    }
    return mkv_write_packet(s, pkt);
}

static int mkv_write_trailer(AVFormatContext *s)
{
    MatroskaMuxContext *mkv = s->priv_data;
    AVIOContext *pb = s->pb;
    int64_t currentpos, cuespos;
    int ret;

    // check if we have an audio packet cached
    if (mkv->cur_audio_pkt.size > 0) {
        ret = mkv_write_packet_internal(s, &mkv->cur_audio_pkt, 0);
        av_free_packet(&mkv->cur_audio_pkt);
        if (ret < 0) {
            av_log(s, AV_LOG_ERROR,
                   "Could not write cached audio packet ret:%d\n", ret);
            return ret;
        }
    }

    if (mkv->dyn_bc) {
        end_ebml_master(mkv->dyn_bc, mkv->cluster);
        mkv_flush_dynbuf(s);
    } else if (mkv->cluster_pos != -1) {
        end_ebml_master(pb, mkv->cluster);
    }

    if (mkv->mode != MODE_WEBM) {
        ret = mkv_write_chapters(s);
        if (ret < 0)
            return ret;
    }

    if (pb->seekable) {
        if (mkv->cues->num_entries) {
            if (mkv->reserve_cues_space) {
                int64_t cues_end;

                currentpos = avio_tell(pb);
                avio_seek(pb, mkv->cues_pos, SEEK_SET);

<<<<<<< HEAD
                cuespos = mkv_write_cues(s, mkv->cues, mkv->tracks, s->nb_streams);
=======
                cuespos  = mkv_write_cues(pb, mkv->cues, s->nb_streams);
>>>>>>> f1f6156b
                cues_end = avio_tell(pb);
                if (cues_end > cuespos + mkv->reserve_cues_space) {
                    av_log(s, AV_LOG_ERROR,
                           "Insufficient space reserved for cues: %d "
                           "(needed: %" PRId64 ").\n",
                           mkv->reserve_cues_space, cues_end - cuespos);
                    return AVERROR(EINVAL);
                }

                if (cues_end < cuespos + mkv->reserve_cues_space)
                    put_ebml_void(pb, mkv->reserve_cues_space -
                                  (cues_end - cuespos));

                avio_seek(pb, currentpos, SEEK_SET);
            } else {
                cuespos = mkv_write_cues(s, mkv->cues, mkv->tracks, s->nb_streams);
            }

            ret = mkv_add_seekhead_entry(mkv->main_seekhead, MATROSKA_ID_CUES,
                                         cuespos);
            if (ret < 0)
                return ret;
        }

        mkv_write_seekhead(pb, mkv->main_seekhead);

        // update the duration
        av_log(s, AV_LOG_DEBUG, "end duration = %" PRIu64 "\n", mkv->duration);
        currentpos = avio_tell(pb);
        avio_seek(pb, mkv->duration_offset, SEEK_SET);
        put_ebml_float(pb, MATROSKA_ID_DURATION, mkv->duration);

        avio_seek(pb, currentpos, SEEK_SET);
    }

    end_ebml_master(pb, mkv->segment);
    av_freep(&mkv->tracks);
    av_freep(&mkv->cues->entries);
    av_freep(&mkv->cues);

    return 0;
}

static int mkv_query_codec(enum AVCodecID codec_id, int std_compliance)
{
    int i;
    for (i = 0; ff_mkv_codec_tags[i].id != AV_CODEC_ID_NONE; i++)
        if (ff_mkv_codec_tags[i].id == codec_id)
            return 1;

    if (std_compliance < FF_COMPLIANCE_NORMAL) {
        enum AVMediaType type = avcodec_get_type(codec_id);
        // mkv theoretically supports any video/audio through VFW/ACM
        if (type == AVMEDIA_TYPE_VIDEO || type == AVMEDIA_TYPE_AUDIO)
            return 1;
    }

    return 0;
}

static const AVCodecTag additional_audio_tags[] = {
    { AV_CODEC_ID_ALAC,      0XFFFFFFFF },
    { AV_CODEC_ID_EAC3,      0XFFFFFFFF },
    { AV_CODEC_ID_MLP,       0xFFFFFFFF },
    { AV_CODEC_ID_OPUS,      0xFFFFFFFF },
    { AV_CODEC_ID_PCM_S16BE, 0xFFFFFFFF },
    { AV_CODEC_ID_PCM_S24BE, 0xFFFFFFFF },
    { AV_CODEC_ID_PCM_S32BE, 0xFFFFFFFF },
    { AV_CODEC_ID_QDM2,      0xFFFFFFFF },
    { AV_CODEC_ID_RA_144,    0xFFFFFFFF },
    { AV_CODEC_ID_RA_288,    0xFFFFFFFF },
    { AV_CODEC_ID_COOK,      0xFFFFFFFF },
    { AV_CODEC_ID_TRUEHD,    0xFFFFFFFF },
    { AV_CODEC_ID_NONE,      0xFFFFFFFF }
};

static const AVCodecTag additional_video_tags[] = {
    { AV_CODEC_ID_RV10,      0xFFFFFFFF },
    { AV_CODEC_ID_RV20,      0xFFFFFFFF },
    { AV_CODEC_ID_RV30,      0xFFFFFFFF },
    { AV_CODEC_ID_RV40,      0xFFFFFFFF },
    { AV_CODEC_ID_VP9,       0xFFFFFFFF },
    { AV_CODEC_ID_NONE,      0xFFFFFFFF }
};

#define OFFSET(x) offsetof(MatroskaMuxContext, x)
#define FLAGS AV_OPT_FLAG_ENCODING_PARAM
static const AVOption options[] = {
    { "reserve_index_space", "Reserve a given amount of space (in bytes) at the beginning of the file for the index (cues).", OFFSET(reserve_cues_space), AV_OPT_TYPE_INT,   { .i64 = 0 },   0, INT_MAX,   FLAGS },
    { "cluster_size_limit",  "Store at most the provided amount of bytes in a cluster. ",                                     OFFSET(cluster_size_limit), AV_OPT_TYPE_INT  , { .i64 = -1 }, -1, INT_MAX,   FLAGS },
    { "cluster_time_limit",  "Store at most the provided number of milliseconds in a cluster.",                               OFFSET(cluster_time_limit), AV_OPT_TYPE_INT64, { .i64 = -1 }, -1, INT64_MAX, FLAGS },
    { "dash", "Create a WebM file conforming to WebM DASH specification", OFFSET(is_dash), AV_OPT_TYPE_INT, { .i64 = 0 }, 0, 1, FLAGS },
    { "dash_track_number", "Track number for the DASH stream", OFFSET(dash_track_number), AV_OPT_TYPE_INT, { .i64 = 1 }, 0, 127, FLAGS },
    { NULL },
};

#if CONFIG_MATROSKA_MUXER
static const AVClass matroska_class = {
    .class_name = "matroska muxer",
    .item_name  = av_default_item_name,
    .option     = options,
    .version    = LIBAVUTIL_VERSION_INT,
};

AVOutputFormat ff_matroska_muxer = {
    .name              = "matroska",
    .long_name         = NULL_IF_CONFIG_SMALL("Matroska"),
    .mime_type         = "video/x-matroska",
    .extensions        = "mkv",
    .priv_data_size    = sizeof(MatroskaMuxContext),
    .audio_codec       = CONFIG_LIBVORBIS_ENCODER ?
                         AV_CODEC_ID_VORBIS : AV_CODEC_ID_AC3,
    .video_codec       = CONFIG_LIBX264_ENCODER ?
                         AV_CODEC_ID_H264 : AV_CODEC_ID_MPEG4,
    .write_header      = mkv_write_header,
    .write_packet      = mkv_write_flush_packet,
    .write_trailer     = mkv_write_trailer,
    .flags             = AVFMT_GLOBALHEADER | AVFMT_VARIABLE_FPS |
                         AVFMT_TS_NONSTRICT | AVFMT_ALLOW_FLUSH,
    .codec_tag         = (const AVCodecTag* const []){
         ff_codec_bmp_tags, ff_codec_wav_tags,
         additional_audio_tags, additional_video_tags, 0
    },
#if FF_API_ASS_SSA
    .subtitle_codec    = AV_CODEC_ID_SSA,
#else
    .subtitle_codec    = AV_CODEC_ID_ASS,
#endif
    .query_codec       = mkv_query_codec,
    .priv_class        = &matroska_class,
};
#endif

#if CONFIG_WEBM_MUXER
static const AVClass webm_class = {
    .class_name = "webm muxer",
    .item_name  = av_default_item_name,
    .option     = options,
    .version    = LIBAVUTIL_VERSION_INT,
};

AVOutputFormat ff_webm_muxer = {
    .name              = "webm",
    .long_name         = NULL_IF_CONFIG_SMALL("WebM"),
    .mime_type         = "video/webm",
    .extensions        = "webm",
    .priv_data_size    = sizeof(MatroskaMuxContext),
    .audio_codec       = AV_CODEC_ID_VORBIS,
    .video_codec       = AV_CODEC_ID_VP8,
    .subtitle_codec    = AV_CODEC_ID_WEBVTT,
    .write_header      = mkv_write_header,
    .write_packet      = mkv_write_flush_packet,
    .write_trailer     = mkv_write_trailer,
    .flags             = AVFMT_GLOBALHEADER | AVFMT_VARIABLE_FPS |
                         AVFMT_TS_NONSTRICT | AVFMT_ALLOW_FLUSH,
    .priv_class        = &webm_class,
};
#endif

#if CONFIG_MATROSKA_AUDIO_MUXER
static const AVClass mka_class = {
    .class_name = "matroska audio muxer",
    .item_name  = av_default_item_name,
    .option     = options,
    .version    = LIBAVUTIL_VERSION_INT,
};
AVOutputFormat ff_matroska_audio_muxer = {
    .name              = "matroska",
    .long_name         = NULL_IF_CONFIG_SMALL("Matroska Audio"),
    .mime_type         = "audio/x-matroska",
    .extensions        = "mka",
    .priv_data_size    = sizeof(MatroskaMuxContext),
    .audio_codec       = CONFIG_LIBVORBIS_ENCODER ?
                         AV_CODEC_ID_VORBIS : AV_CODEC_ID_AC3,
    .video_codec       = AV_CODEC_ID_NONE,
    .write_header      = mkv_write_header,
    .write_packet      = mkv_write_flush_packet,
    .write_trailer     = mkv_write_trailer,
    .flags             = AVFMT_GLOBALHEADER | AVFMT_TS_NONSTRICT |
                         AVFMT_ALLOW_FLUSH,
    .codec_tag         = (const AVCodecTag* const []){
        ff_codec_wav_tags, additional_audio_tags, 0
    },
    .priv_class        = &mka_class,
};
#endif<|MERGE_RESOLUTION|>--- conflicted
+++ resolved
@@ -134,16 +134,11 @@
 #define MAX_CUETRACKPOS_SIZE 42
 
 /** per-cuepoint - 2 1-byte EBML IDs, 2 1-byte EBML sizes, 8-byte uint max */
-<<<<<<< HEAD
-#define MAX_CUEPOINT_SIZE(num_tracks) 12 + MAX_CUETRACKPOS_SIZE*num_tracks
+#define MAX_CUEPOINT_SIZE(num_tracks) 12 + MAX_CUETRACKPOS_SIZE * num_tracks
 
 /** Seek preroll value for opus */
 #define OPUS_SEEK_PREROLL 80000000
 
-=======
-#define MAX_CUEPOINT_SIZE(num_tracks) 12 + MAX_CUETRACKPOS_SIZE * num_tracks
->>>>>>> f1f6156b
-
 static int ebml_id_size(unsigned int id)
 {
     return (av_log2(id + 1) - 1) / 7 + 1;
@@ -153,11 +148,7 @@
 {
     int i = ebml_id_size(id);
     while (i--)
-<<<<<<< HEAD
-        avio_w8(pb, (uint8_t)(id >> (i*8)));
-=======
-        avio_w8(pb, id >> (i * 8));
->>>>>>> f1f6156b
+        avio_w8(pb, (uint8_t)(id >> (i * 8)));
 }
 
 /**
@@ -194,11 +185,7 @@
     int i, needed_bytes = ebml_num_size(num);
 
     // sizes larger than this are currently undefined in EBML
-<<<<<<< HEAD
-    av_assert0(num < (1ULL<<56)-1);
-=======
-    assert(num < (1ULL << 56) - 1);
->>>>>>> f1f6156b
+    av_assert0(num < (1ULL << 56) - 1);
 
     if (bytes == 0)
         // don't care how many bytes are used, so use the min
@@ -209,11 +196,7 @@
 
     num |= 1ULL << bytes * 7;
     for (i = bytes - 1; i >= 0; i--)
-<<<<<<< HEAD
-        avio_w8(pb, (uint8_t)(num >> i*8));
-=======
-        avio_w8(pb, num >> i * 8);
->>>>>>> f1f6156b
+        avio_w8(pb, (uint8_t)(num >> i * 8));
 }
 
 static void put_ebml_uint(AVIOContext *pb, unsigned int elementid, uint64_t val)
@@ -226,8 +209,7 @@
     put_ebml_id(pb, elementid);
     put_ebml_num(pb, bytes, 0);
     for (i = bytes - 1; i >= 0; i--)
-<<<<<<< HEAD
-        avio_w8(pb, (uint8_t)(val >> i*8));
+        avio_w8(pb, (uint8_t)(val >> i * 8));
 }
 
 static void put_ebml_sint(AVIOContext *pb, unsigned int elementid, int64_t val)
@@ -240,10 +222,7 @@
     put_ebml_id(pb, elementid);
     put_ebml_num(pb, bytes, 0);
     for (i = bytes - 1; i >= 0; i--)
-        avio_w8(pb, (uint8_t)(val >> i*8));
-=======
-        avio_w8(pb, val >> i * 8);
->>>>>>> f1f6156b
+        avio_w8(pb, (uint8_t)(val >> i * 8));
 }
 
 static void put_ebml_float(AVIOContext *pb, unsigned int elementid, double val)
@@ -286,14 +265,8 @@
     if (size < 10)
         put_ebml_num(pb, size - 1, 0);
     else
-<<<<<<< HEAD
-        put_ebml_num(pb, size-9, 8);
+        put_ebml_num(pb, size - 9, 8);
     ffio_fill(pb, 0, currentpos + size - avio_tell(pb));
-=======
-        put_ebml_num(pb, size - 9, 8);
-    while (avio_tell(pb) < currentpos + size)
-        avio_w8(pb, 0);
->>>>>>> f1f6156b
 }
 
 static ebml_master start_ebml_master(AVIOContext *pb, unsigned int elementid,
@@ -633,38 +606,27 @@
                 ret = AVERROR_INVALIDDATA;
             } else
                 avio_write(dyn_cp, codec->extradata + 12,
-<<<<<<< HEAD
-                                   codec->extradata_size - 12);
+                           codec->extradata_size - 12);
         } else if (codec->codec_id == AV_CODEC_ID_PRORES &&
                    ff_codec_get_id(ff_codec_movvideo_tags, codec->codec_tag) == AV_CODEC_ID_PRORES) {
             avio_wl32(dyn_cp, codec->codec_tag);
-        }
-        else if (codec->extradata_size && codec->codec_id != AV_CODEC_ID_TTA)
-=======
-                           codec->extradata_size - 12);
-        } else if (codec->extradata_size)
->>>>>>> f1f6156b
+        } else if (codec->extradata_size && codec->codec_id != AV_CODEC_ID_TTA)
             avio_write(dyn_cp, codec->extradata, codec->extradata_size);
     } else if (codec->codec_type == AVMEDIA_TYPE_VIDEO) {
         if (qt_id) {
             if (!codec->codec_tag)
-<<<<<<< HEAD
-                codec->codec_tag = ff_codec_get_tag(ff_codec_movvideo_tags, codec->codec_id);
+                codec->codec_tag = ff_codec_get_tag(ff_codec_movvideo_tags,
+                                                    codec->codec_id);
             if (codec->extradata_size) {
                 if (   ff_codec_get_id(ff_codec_movvideo_tags, codec->codec_tag) == codec->codec_id
-                    && ff_codec_get_id(ff_codec_movvideo_tags, AV_RL32(codec->extradata+4)) != codec->codec_id
+                    && ff_codec_get_id(ff_codec_movvideo_tags, AV_RL32(codec->extradata + 4)) != codec->codec_id
                 ) {
                     int i;
                     avio_wb32(dyn_cp, 0x5a + codec->extradata_size);
                     avio_wl32(dyn_cp, codec->codec_tag);
-                    for(i=0; i<0x5a-8; i++)
+                    for(i = 0; i < 0x5a - 8; i++)
                         avio_w8(dyn_cp, 0);
                 }
-=======
-                codec->codec_tag = ff_codec_get_tag(ff_codec_movvideo_tags,
-                                                    codec->codec_id);
-            if (codec->extradata_size)
->>>>>>> f1f6156b
                 avio_write(dyn_cp, codec->extradata, codec->extradata_size);
             }
         } else {
@@ -826,99 +788,14 @@
         }
 
         switch (codec->codec_type) {
-<<<<<<< HEAD
-            case AVMEDIA_TYPE_VIDEO:
-                put_ebml_uint(pb, MATROSKA_ID_TRACKTYPE, MATROSKA_TRACK_TYPE_VIDEO);
-
-                if(   st->avg_frame_rate.num > 0 && st->avg_frame_rate.den > 0
-                   && 1.0/av_q2d(st->avg_frame_rate) > av_q2d(codec->time_base))
-                    put_ebml_uint(pb, MATROSKA_ID_TRACKDEFAULTDURATION, 1E9 / av_q2d(st->avg_frame_rate));
-                else
-                    put_ebml_uint(pb, MATROSKA_ID_TRACKDEFAULTDURATION, av_q2d(codec->time_base)*1E9);
-
-                if (!native_id &&
-                      ff_codec_get_tag(ff_codec_movvideo_tags, codec->codec_id) &&
-                    (!ff_codec_get_tag(ff_codec_bmp_tags,   codec->codec_id)
-                     || codec->codec_id == AV_CODEC_ID_SVQ1
-                     || codec->codec_id == AV_CODEC_ID_SVQ3
-                     || codec->codec_id == AV_CODEC_ID_CINEPAK))
-                    qt_id = 1;
-
-                if (qt_id)
-                    put_ebml_string(pb, MATROSKA_ID_CODECID, "V_QUICKTIME");
-                else if (!native_id) {
-                    // if there is no mkv-specific codec ID, use VFW mode
-                    put_ebml_string(pb, MATROSKA_ID_CODECID, "V_MS/VFW/FOURCC");
-                    mkv->tracks[i].write_dts = 1;
-                }
-
-                subinfo = start_ebml_master(pb, MATROSKA_ID_TRACKVIDEO, 0);
-                // XXX: interlace flag?
-                put_ebml_uint (pb, MATROSKA_ID_VIDEOPIXELWIDTH , codec->width);
-                put_ebml_uint (pb, MATROSKA_ID_VIDEOPIXELHEIGHT, codec->height);
-
-                if ((tag = av_dict_get(st->metadata, "stereo_mode", NULL, 0)) ||
-                    (tag = av_dict_get( s->metadata, "stereo_mode", NULL, 0))) {
-                    // save stereo mode flag
-                    uint64_t st_mode = MATROSKA_VIDEO_STEREO_MODE_COUNT;
-
-                    for (j=0; j<MATROSKA_VIDEO_STEREO_MODE_COUNT; j++)
-                        if (!strcmp(tag->value, ff_matroska_video_stereo_mode[j])){
-                            st_mode = j;
-                            break;
-                        }
-
-                    if ((mkv->mode == MODE_WEBM && st_mode > 3 && st_mode != 11)
-                        || st_mode >= MATROSKA_VIDEO_STEREO_MODE_COUNT) {
-                        av_log(s, AV_LOG_ERROR,
-                               "The specified stereo mode is not valid.\n");
-                        return AVERROR(EINVAL);
-                    } else
-                        put_ebml_uint(pb, MATROSKA_ID_VIDEOSTEREOMODE, st_mode);
-
-                    switch (st_mode) {
-                    case 1:
-                    case 8:
-                    case 9:
-                    case 11:
-                        display_width_div = 2;
-                        break;
-                    case 2:
-                    case 3:
-                    case 6:
-                    case 7:
-                        display_height_div = 2;
-                        break;
-                    }
-                }
-
-                if ((tag = av_dict_get(st->metadata, "alpha_mode", NULL, 0)) ||
-                    (tag = av_dict_get( s->metadata, "alpha_mode", NULL, 0)) ||
-                    (codec->pix_fmt == AV_PIX_FMT_YUVA420P)) {
-                    put_ebml_uint(pb, MATROSKA_ID_VIDEOALPHAMODE, 1);
-                }
-
-                if (st->sample_aspect_ratio.num) {
-                    int64_t d_width = av_rescale(codec->width, st->sample_aspect_ratio.num, st->sample_aspect_ratio.den);
-                    if (d_width > INT_MAX) {
-                        av_log(s, AV_LOG_ERROR, "Overflow in display width\n");
-                        return AVERROR(EINVAL);
-                    }
-                    put_ebml_uint(pb, MATROSKA_ID_VIDEODISPLAYWIDTH , d_width / display_width_div);
-                    put_ebml_uint(pb, MATROSKA_ID_VIDEODISPLAYHEIGHT, codec->height / display_height_div);
-                } else if (display_width_div != 1 || display_height_div != 1) {
-                    put_ebml_uint(pb, MATROSKA_ID_VIDEODISPLAYWIDTH , codec->width / display_width_div);
-                    put_ebml_uint(pb, MATROSKA_ID_VIDEODISPLAYHEIGHT, codec->height / display_height_div);
-                }
-
-                if (codec->codec_id == AV_CODEC_ID_RAWVIDEO) {
-                    uint32_t color_space = av_le2ne32(codec->codec_tag);
-                    put_ebml_binary(pb, MATROSKA_ID_VIDEOCOLORSPACE, &color_space, sizeof(color_space));
-=======
         case AVMEDIA_TYPE_VIDEO:
             put_ebml_uint(pb, MATROSKA_ID_TRACKTYPE, MATROSKA_TRACK_TYPE_VIDEO);
-            if (st->avg_frame_rate.num > 0 && st->avg_frame_rate.den > 0)
+
+            if(   st->avg_frame_rate.num > 0 && st->avg_frame_rate.den > 0
+               && 1.0/av_q2d(st->avg_frame_rate) > av_q2d(codec->time_base))
                 put_ebml_uint(pb, MATROSKA_ID_TRACKDEFAULTDURATION, 1E9 / av_q2d(st->avg_frame_rate));
+            else
+                put_ebml_uint(pb, MATROSKA_ID_TRACKDEFAULTDURATION, av_q2d(codec->time_base)*1E9);
 
             if (!native_id &&
                 ff_codec_get_tag(ff_codec_movvideo_tags, codec->codec_id) &&
@@ -940,70 +817,64 @@
             // XXX: interlace flag?
             put_ebml_uint (pb, MATROSKA_ID_VIDEOPIXELWIDTH , codec->width);
             put_ebml_uint (pb, MATROSKA_ID_VIDEOPIXELHEIGHT, codec->height);
-            if ((tag = av_dict_get(s->metadata, "stereo_mode", NULL, 0))) {
-                uint8_t stereo_fmt = atoi(tag->value);
-                int valid_fmt = 0;
-
-                switch (mkv->mode) {
-                case MODE_WEBM:
-                    if (stereo_fmt <= MATROSKA_VIDEO_STEREOMODE_TYPE_TOP_BOTTOM ||
-                        stereo_fmt == MATROSKA_VIDEO_STEREOMODE_TYPE_RIGHT_LEFT)
-                        valid_fmt = 1;
+
+            if ((tag = av_dict_get(st->metadata, "stereo_mode", NULL, 0)) ||
+                (tag = av_dict_get( s->metadata, "stereo_mode", NULL, 0))) {
+                // save stereo mode flag
+                uint64_t st_mode = MATROSKA_VIDEO_STEREO_MODE_COUNT;
+
+                for (j=0; j<MATROSKA_VIDEO_STEREO_MODE_COUNT; j++)
+                    if (!strcmp(tag->value, ff_matroska_video_stereo_mode[j])){
+                        st_mode = j;
+                        break;
+                    }
+
+                if ((mkv->mode == MODE_WEBM && st_mode > 3 && st_mode != 11)
+                    || st_mode >= MATROSKA_VIDEO_STEREO_MODE_COUNT) {
+                    av_log(s, AV_LOG_ERROR,
+                           "The specified stereo mode is not valid.\n");
+                    return AVERROR(EINVAL);
+                } else
+                    put_ebml_uint(pb, MATROSKA_ID_VIDEOSTEREOMODE, st_mode);
+
+                switch (st_mode) {
+                case 1:
+                case 8:
+                case 9:
+                case 11:
+                    display_width_div = 2;
                     break;
-                case MODE_MATROSKAv2:
-                    if (stereo_fmt <= MATROSKA_VIDEO_STEREOMODE_TYPE_BOTH_EYES_BLOCK_RL)
-                        valid_fmt = 1;
+                case 2:
+                case 3:
+                case 6:
+                case 7:
+                    display_height_div = 2;
                     break;
->>>>>>> f1f6156b
                 }
-
-<<<<<<< HEAD
-            case AVMEDIA_TYPE_AUDIO:
-                put_ebml_uint(pb, MATROSKA_ID_TRACKTYPE, MATROSKA_TRACK_TYPE_AUDIO);
-
-                if (!native_id)
-                    // no mkv-specific ID, use ACM mode
-                    put_ebml_string(pb, MATROSKA_ID_CODECID, "A_MS/ACM");
-
-                subinfo = start_ebml_master(pb, MATROSKA_ID_TRACKAUDIO, 0);
-                put_ebml_uint  (pb, MATROSKA_ID_AUDIOCHANNELS    , codec->channels);
-                put_ebml_float (pb, MATROSKA_ID_AUDIOSAMPLINGFREQ, sample_rate);
-                if (output_sample_rate)
-                    put_ebml_float(pb, MATROSKA_ID_AUDIOOUTSAMPLINGFREQ, output_sample_rate);
-                if (bit_depth)
-                    put_ebml_uint(pb, MATROSKA_ID_AUDIOBITDEPTH, bit_depth);
-                end_ebml_master(pb, subinfo);
-                break;
-
-            case AVMEDIA_TYPE_SUBTITLE:
-                if (!native_id) {
-                    av_log(s, AV_LOG_ERROR, "Subtitle codec %d is not supported.\n", codec->codec_id);
-                    return AVERROR(ENOSYS);
+            }
+
+            if ((tag = av_dict_get(st->metadata, "alpha_mode", NULL, 0)) ||
+                (tag = av_dict_get( s->metadata, "alpha_mode", NULL, 0)) ||
+                (codec->pix_fmt == AV_PIX_FMT_YUVA420P)) {
+                put_ebml_uint(pb, MATROSKA_ID_VIDEOALPHAMODE, 1);
+            }
+
+            if (st->sample_aspect_ratio.num) {
+                int64_t d_width = av_rescale(codec->width, st->sample_aspect_ratio.num, st->sample_aspect_ratio.den);
+                if (d_width > INT_MAX) {
+                    av_log(s, AV_LOG_ERROR, "Overflow in display width\n");
+                    return AVERROR(EINVAL);
                 }
-
-                if (mkv->mode != MODE_WEBM || codec->codec_id != AV_CODEC_ID_WEBVTT)
-                    native_id = MATROSKA_TRACK_TYPE_SUBTITLE;
-
-                put_ebml_uint(pb, MATROSKA_ID_TRACKTYPE, native_id);
-                break;
-            default:
-                av_log(s, AV_LOG_ERROR, "Only audio, video, and subtitles are supported for Matroska.\n");
-                return AVERROR(EINVAL);
-        }
-
-        if (mkv->mode != MODE_WEBM || codec->codec_id != AV_CODEC_ID_WEBVTT) {
-            ret = mkv_write_codecprivate(s, pb, codec, native_id, qt_id);
-            if (ret < 0) return ret;
-        }
-=======
-                if (valid_fmt)
-                    put_ebml_uint (pb, MATROSKA_ID_VIDEOSTEREOMODE, stereo_fmt);
+                put_ebml_uint(pb, MATROSKA_ID_VIDEODISPLAYWIDTH , d_width / display_width_div);
+                put_ebml_uint(pb, MATROSKA_ID_VIDEODISPLAYHEIGHT, codec->height / display_height_div);
+            } else if (display_width_div != 1 || display_height_div != 1) {
+                put_ebml_uint(pb, MATROSKA_ID_VIDEODISPLAYWIDTH , codec->width / display_width_div);
+                put_ebml_uint(pb, MATROSKA_ID_VIDEODISPLAYHEIGHT, codec->height / display_height_div);
             }
-            if (st->sample_aspect_ratio.num) {
-                int d_width = codec->width*av_q2d(st->sample_aspect_ratio);
-                put_ebml_uint(pb, MATROSKA_ID_VIDEODISPLAYWIDTH , d_width);
-                put_ebml_uint(pb, MATROSKA_ID_VIDEODISPLAYHEIGHT, codec->height);
-                put_ebml_uint(pb, MATROSKA_ID_VIDEODISPLAYUNIT, 3);
+
+            if (codec->codec_id == AV_CODEC_ID_RAWVIDEO) {
+                uint32_t color_space = av_le2ne32(codec->codec_tag);
+                put_ebml_binary(pb, MATROSKA_ID_VIDEOCOLORSPACE, &color_space, sizeof(color_space));
             }
             end_ebml_master(pb, subinfo);
             break;
@@ -1026,20 +897,26 @@
             break;
 
         case AVMEDIA_TYPE_SUBTITLE:
-            put_ebml_uint(pb, MATROSKA_ID_TRACKTYPE, MATROSKA_TRACK_TYPE_SUBTITLE);
             if (!native_id) {
                 av_log(s, AV_LOG_ERROR, "Subtitle codec %d is not supported.\n", codec->codec_id);
                 return AVERROR(ENOSYS);
             }
+
+            if (mkv->mode != MODE_WEBM || codec->codec_id != AV_CODEC_ID_WEBVTT)
+                native_id = MATROSKA_TRACK_TYPE_SUBTITLE;
+
+            put_ebml_uint(pb, MATROSKA_ID_TRACKTYPE, native_id);
             break;
         default:
             av_log(s, AV_LOG_ERROR, "Only audio, video, and subtitles are supported for Matroska.\n");
-            break;
-        }
-        ret = mkv_write_codecprivate(s, pb, codec, native_id, qt_id);
-        if (ret < 0)
-            return ret;
->>>>>>> f1f6156b
+            return AVERROR(EINVAL);
+        }
+
+        if (mkv->mode != MODE_WEBM || codec->codec_id != AV_CODEC_ID_WEBVTT) {
+            ret = mkv_write_codecprivate(s, pb, codec, native_id, qt_id);
+            if (ret < 0)
+                return ret;
+        }
 
         end_ebml_master(pb, track);
     }
@@ -1464,9 +1341,8 @@
     if (sscanf(p, "%*[^,],%d:%d:%d%*c%d,%d:%d:%d%*c%d",
                &sh, &sm, &ss, &sc, &eh, &em, &es, &ec) != 8)
         return 0;
-<<<<<<< HEAD
-    start = 3600000LL*sh + 60000LL*sm + 1000LL*ss + 10LL*sc;
-    end   = 3600000LL*eh + 60000LL*em + 1000LL*es + 10LL*ec;
+    start = 3600000LL * sh + 60000LL * sm + 1000LL * ss + 10LL * sc;
+    end   = 3600000LL * eh + 60000LL * em + 1000LL * es + 10LL * ec;
     return end - start;
 }
 
@@ -1476,16 +1352,8 @@
  * (starting from *datap) and updates *datap so it points to the beginning of the data
  * corresponding to the next block.
  */
-static int mkv_write_ass_block(AVFormatContext *s, AVIOContext *pb, AVPacket *pkt, uint8_t **datap)
-=======
-    start = 3600000 * sh + 60000 * sm + 1000 * ss + 10 * sc;
-    end   = 3600000 * eh + 60000 * em + 1000 * es + 10 * ec;
-    return end - start;
-}
-
-static int mkv_write_ass_blocks(AVFormatContext *s, AVIOContext *pb,
-                                AVPacket *pkt)
->>>>>>> f1f6156b
+static int mkv_write_ass_block(AVFormatContext *s, AVIOContext *pb,
+                               AVPacket *pkt, uint8_t **datap)
 {
     MatroskaMuxContext *mkv = s->priv_data;
     int i, layer = 0, size, line_size, data_size = pkt->size - (*datap - pkt->data);
@@ -1494,24 +1362,13 @@
     char buffer[2048];
 
         int duration = ass_get_duration(data);
-<<<<<<< HEAD
-        end = memchr(data, '\n', data_size);
-        size = line_size = end ? end-data+1 : data_size;
-        size -= end ? (end[-1]=='\r')+1 : 0;
-        start = data;
-        for (i=0; i<3; i++, start++)
-            if (!(start = memchr(start, ',', size-(start-data))))
-                return duration;
-=======
-        max_duration = FFMAX(duration, max_duration);
         end          = memchr(data, '\n', data_size);
         size         = line_size = end ? end - data + 1 : data_size;
         size        -= end ? (end[-1] == '\r') + 1 : 0;
         start        = data;
         for (i = 0; i < 3; i++, start++)
             if (!(start = memchr(start, ',', size - (start - data))))
-                return max_duration;
->>>>>>> f1f6156b
+                return duration;
         size -= start - data;
         sscanf(data, "Dialogue: %d,", &layer);
         i = snprintf(buffer, sizeof(buffer), "%" PRId64 ",%d,",
@@ -1535,13 +1392,7 @@
         put_ebml_uint(pb, MATROSKA_ID_BLOCKDURATION, duration);
         end_ebml_master(pb, blockgroup);
 
-<<<<<<< HEAD
         *datap += line_size;
-=======
-        data      += line_size;
-        data_size -= line_size;
-    }
->>>>>>> f1f6156b
 
     return duration;
 }
@@ -1663,15 +1514,9 @@
     }
 
     put_ebml_id(pb, blockid);
-<<<<<<< HEAD
-    put_ebml_num(pb, size+4, 0);
+    put_ebml_num(pb, size + 4, 0);
     // this assumes stream_index is less than 126
     avio_w8(pb, 0x80 | (mkv->is_dash ? mkv->dash_track_number : (pkt->stream_index + 1)));
-=======
-    put_ebml_num(pb, size + 4, 0);
-    // this assumes stream_index is less than 126
-    avio_w8(pb, 0x80 | (pkt->stream_index + 1));
->>>>>>> f1f6156b
     avio_wb16(pb, ts - mkv->cluster_pts);
     avio_w8(pb, flags);
     avio_write(pb, data + offset, size);
@@ -1764,7 +1609,7 @@
     blockgroup = start_ebml_master(pb, MATROSKA_ID_BLOCKGROUP, mkv_blockgroup_size(size));
 
     put_ebml_id(pb, MATROSKA_ID_BLOCK);
-    put_ebml_num(pb, size+4, 0);
+    put_ebml_num(pb, size + 4, 0);
     avio_w8(pb, 0x80 | (pkt->stream_index + 1));     // this assumes stream_index is less than 126
     avio_wb16(pb, ts - mkv->cluster_pts);
     avio_w8(pb, flags);
@@ -1850,32 +1695,21 @@
     } else if (codec->codec_id == AV_CODEC_ID_WEBVTT) {
         duration = mkv_write_vtt_blocks(s, pb, pkt);
     } else {
-<<<<<<< HEAD
-        ebml_master blockgroup = start_ebml_master(pb, MATROSKA_ID_BLOCKGROUP, mkv_blockgroup_size(pkt->size));
+        ebml_master blockgroup = start_ebml_master(pb, MATROSKA_ID_BLOCKGROUP,
+                                                   mkv_blockgroup_size(pkt->size));
         /* For backward compatibility, prefer convergence_duration. */
         if (pkt->convergence_duration > 0) {
             duration = pkt->convergence_duration;
         }
-=======
-        ebml_master blockgroup = start_ebml_master(pb, MATROSKA_ID_BLOCKGROUP,
-                                                   mkv_blockgroup_size(pkt->size));
-        duration = pkt->convergence_duration;
->>>>>>> f1f6156b
         mkv_write_block(s, pb, MATROSKA_ID_BLOCK, pkt, 0);
         put_ebml_uint(pb, MATROSKA_ID_BLOCKDURATION, duration);
         end_ebml_master(pb, blockgroup);
     }
 
-<<<<<<< HEAD
-    ret = mkv_add_cuepoint(mkv->cues, pkt->stream_index, dash_tracknum, ts, mkv->cluster_pos, relative_packet_pos, duration);
-    if (ret < 0) return ret;
-=======
-    if (codec->codec_type == AVMEDIA_TYPE_VIDEO && keyframe) {
-        ret = mkv_add_cuepoint(mkv->cues, pkt->stream_index, ts,
-                               mkv->cluster_pos);
-        if (ret < 0)
-            return ret;
->>>>>>> f1f6156b
+    ret = mkv_add_cuepoint(mkv->cues, pkt->stream_index, dash_tracknum, ts,
+                           mkv->cluster_pos, relative_packet_pos, duration);
+    if (ret < 0)
+        return ret;
     }
 
     mkv->duration = FFMAX(mkv->duration, ts + duration);
@@ -1909,7 +1743,6 @@
         cluster_size = avio_tell(pb);
     }
 
-<<<<<<< HEAD
     if (mkv->is_dash && codec_type == AVMEDIA_TYPE_VIDEO) {
         // WebM DASH specification states that the first block of every cluster
         // has to be a key frame. So for DASH video, we only create a cluster
@@ -1930,18 +1763,9 @@
     }
 
     if (mkv->cluster_pos != -1 && start_new_cluster) {
-        av_log(s, AV_LOG_DEBUG, "Starting new cluster at offset %" PRIu64
-               " bytes, pts %" PRIu64 "dts %" PRIu64 "\n",
-=======
-    if (mkv->cluster_pos &&
-        (cluster_size > mkv->cluster_size_limit ||
-         cluster_time > mkv->cluster_time_limit ||
-         (codec_type == AVMEDIA_TYPE_VIDEO && keyframe &&
-          cluster_size > 4 * 1024))) {
         av_log(s, AV_LOG_DEBUG,
                "Starting new cluster at offset %" PRIu64 " bytes, "
                "pts %" PRIu64 "dts %" PRIu64 "\n",
->>>>>>> f1f6156b
                avio_tell(pb), pkt->pts, pkt->dts);
         end_ebml_master(pb, mkv->cluster);
         mkv->cluster_pos = -1;
@@ -1989,16 +1813,10 @@
     else
         pb = mkv->dyn_bc;
     if (!pkt) {
-<<<<<<< HEAD
         if (mkv->cluster_pos != -1) {
-            av_log(s, AV_LOG_DEBUG, "Flushing cluster at offset %" PRIu64
-                   " bytes\n", avio_tell(pb));
-=======
-        if (mkv->cluster_pos) {
             av_log(s, AV_LOG_DEBUG,
                    "Flushing cluster at offset %" PRIu64 " bytes\n",
                    avio_tell(pb));
->>>>>>> f1f6156b
             end_ebml_master(pb, mkv->cluster);
             mkv->cluster_pos = -1;
             if (mkv->dyn_bc)
@@ -2049,11 +1867,7 @@
                 currentpos = avio_tell(pb);
                 avio_seek(pb, mkv->cues_pos, SEEK_SET);
 
-<<<<<<< HEAD
-                cuespos = mkv_write_cues(s, mkv->cues, mkv->tracks, s->nb_streams);
-=======
-                cuespos  = mkv_write_cues(pb, mkv->cues, s->nb_streams);
->>>>>>> f1f6156b
+                cuespos  = mkv_write_cues(s, mkv->cues, mkv->tracks, s->nb_streams);
                 cues_end = avio_tell(pb);
                 if (cues_end > cuespos + mkv->reserve_cues_space) {
                     av_log(s, AV_LOG_ERROR,
