--- conflicted
+++ resolved
@@ -147,11 +147,7 @@
     hdr->video_frame_size = avio_rl32(pb);
     hdr->audio_frame_size = avio_rl32(pb);
 
-<<<<<<< HEAD
-    if (url_feof(pb) || url_ferror(pb))
-=======
-    if (pb->eof_reached || pb->error)
->>>>>>> c76374c6
+    if (url_feof(pb) || pb->error)
         return AVERROR(EIO);
 
     if (avio_rl32(pb) != 0xAA55AA55)
