--- conflicted
+++ resolved
@@ -134,27 +134,18 @@
             if (!ast)
                 return AVERROR(ENOMEM);
             ast->codec->codec_type  = AVMEDIA_TYPE_AUDIO;
-<<<<<<< HEAD
-=======
             ast->codec->codec_tag   = 0;
->>>>>>> f02f745e
             ast->codec->sample_rate = avio_rl16(pb);
             av_set_pts_info(ast, 64, 1, ast->codec->sample_rate);
             flags = avio_rl16(pb);
             ast->codec->codec_id = flags & BINK_AUD_USEDCT ?
                                    CODEC_ID_BINKAUDIO_DCT : CODEC_ID_BINKAUDIO_RDFT;
             ast->codec->channels = flags & BINK_AUD_STEREO ? 2 : 1;
-<<<<<<< HEAD
-            ast->codec->extradata  = av_mallocz(1 + FF_INPUT_BUFFER_PADDING_SIZE);
-            ast->codec->extradata_size = 1;
-            ast->codec->extradata[0] = vst->codec->codec_tag == MKTAG('B','I','K','b');
-=======
             ast->codec->extradata = av_mallocz(4 + FF_INPUT_BUFFER_PADDING_SIZE);
             if (!ast->codec->extradata)
                 return AVERROR(ENOMEM);
             ast->codec->extradata_size = 4;
             AV_WL32(ast->codec->extradata, vst->codec->codec_tag);
->>>>>>> f02f745e
         }
 
         for (i = 0; i < bink->num_audio_tracks; i++)
