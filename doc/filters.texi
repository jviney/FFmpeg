--- conflicted
+++ resolved
@@ -410,11 +410,7 @@
 Apply boxblur algorithm to the input video.
 
 This filter accepts the parameters:
-<<<<<<< HEAD
 @var{luma_radius}:@var{luma_power}:@var{chroma_radius}:@var{chroma_power}:@var{alpha_radius}:@var{alpha_power}
-=======
-@var{luma_power}:@var{luma_radius}:@var{chroma_radius}:@var{chroma_power}:@var{alpha_radius}:@var{alpha_power}
->>>>>>> 3ec34462
 
 Chroma and alpha parameters are optional, if not specified they default
 to the corresponding values set for @var{luma_radius} and
@@ -436,11 +432,7 @@
 pixel format "yuv422p" @var{hsub} is 2 and @var{vsub} is 1.
 @end table
 
-<<<<<<< HEAD
-The radius must be a non-negative number, and must be not greater than
-=======
 The radius must be a non-negative number, and must not be greater than
->>>>>>> 3ec34462
 the value of the expression @code{min(w,h)/2} for the luma and alpha planes,
 and of @code{min(cw,ch)/2} for the chroma planes.
 
@@ -1159,7 +1151,6 @@
 The @var{lut} filter requires either YUV or RGB pixel formats in
 input, and accepts the options:
 @table @option
-<<<<<<< HEAD
 @item c0
 first  pixel component
 @item c1
@@ -1168,12 +1159,6 @@
 third  pixel component
 @item c3
 fourth pixel component, corresponds to the alpha component
-=======
-@var{c0} (first  pixel component)
-@var{c1} (second pixel component)
-@var{c2} (third  pixel component)
-@var{c3} (fourth pixel component, corresponds to the alpha component)
->>>>>>> 3ec34462
 @end table
 
 The exact component associated to each option depends on the format in
@@ -1182,7 +1167,6 @@
 The @var{lutrgb} filter requires RGB pixel formats in input, and
 accepts the options:
 @table @option
-<<<<<<< HEAD
 @item r
 red component
 @item g
@@ -1191,18 +1175,11 @@
 blue component
 @item a
 alpha component
-=======
-@var{r} (red component)
-@var{g} (green component)
-@var{b} (blue component)
-@var{a} (alpha component)
->>>>>>> 3ec34462
 @end table
 
 The @var{lutyuv} filter requires YUV pixel formats in input, and
 accepts the options:
 @table @option
-<<<<<<< HEAD
 @item y
 Y/luminance component
 @item u
@@ -1211,24 +1188,11 @@
 V/Cr component
 @item a
 alpha component
-=======
-@var{y} (Y/luminance component)
-@var{u} (U/Cb component)
-@var{v} (V/Cr component)
-@var{a} (alpha component)
->>>>>>> 3ec34462
 @end table
 
 The expressions can contain the following constants and functions:
 
 @table @option
-<<<<<<< HEAD
-=======
-@item E, PI, PHI
-the corresponding mathematical approximated values for e
-(euler number), pi (greek PI), PHI (golden ratio)
-
->>>>>>> 3ec34462
 @item w, h
 the input width and heigth
 
@@ -1274,11 +1238,7 @@
 lutyuv="y=negval:u=negval:v=negval"
 
 # negate luminance
-<<<<<<< HEAD
 lutyuv=y=negval
-=======
-lutyuv=negval
->>>>>>> 3ec34462
 
 # remove chroma components, turns the video into a graytone image
 lutyuv="u=128:v=128"
@@ -1296,7 +1256,6 @@
 lutyuv=y=gammaval(0.5)
 @end example
 
-<<<<<<< HEAD
 @section mp
 
 Apply an MPlayer filter to the input video.
@@ -1388,19 +1347,14 @@
 
 See also mplayer(1), @url{http://www.mplayerhq.hu/}.
 
-=======
->>>>>>> 3ec34462
 @section negate
 
 Negate input video.
 
 This filter accepts an integer in input, if non-zero it negates the
 alpha component (if available). The default value in input is 0.
-<<<<<<< HEAD
 
 @section noformat
-=======
->>>>>>> 3ec34462
 
 Force libavfilter not to use any of the specified pixel formats for the
 input to the next filter.
