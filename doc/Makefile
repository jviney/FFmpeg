--- conflicted
+++ resolved
@@ -36,10 +36,10 @@
 DOCS-$(CONFIG_TXTPAGES)  += $(TXTPAGES)
 DOCS = $(DOCS-yes)
 
-<<<<<<< HEAD
 DOC_EXAMPLES-$(CONFIG_AVIO_READING_EXAMPLE)      += avio_reading
 DOC_EXAMPLES-$(CONFIG_AVCODEC_EXAMPLE)           += avcodec
 DOC_EXAMPLES-$(CONFIG_DEMUXING_DECODING_EXAMPLE) += demuxing_decoding
+DOC_EXAMPLES-$(CONFIG_FILTER_AUDIO_EXAMPLE)      += filter_audio
 DOC_EXAMPLES-$(CONFIG_FILTERING_AUDIO_EXAMPLE)   += filtering_audio
 DOC_EXAMPLES-$(CONFIG_FILTERING_VIDEO_EXAMPLE)   += filtering_video
 DOC_EXAMPLES-$(CONFIG_METADATA_EXAMPLE)          += metadata
@@ -54,14 +54,6 @@
 ALL_DOC_EXAMPLES   := $(ALL_DOC_EXAMPLES_LIST:%=doc/examples/%$(PROGSSUF)$(EXESUF))
 ALL_DOC_EXAMPLES_G := $(ALL_DOC_EXAMPLES_LIST:%=doc/examples/%$(PROGSSUF)_g$(EXESUF))
 PROGS              += $(DOC_EXAMPLES)
-=======
-DOC_EXAMPLES-$(CONFIG_AVCODEC_EXAMPLE)          += avcodec
-DOC_EXAMPLES-$(CONFIG_FILTER_AUDIO_EXAMPLE)     += filter_audio
-DOC_EXAMPLES-$(CONFIG_METADATA_EXAMPLE)         += metadata
-DOC_EXAMPLES-$(CONFIG_OUTPUT_EXAMPLE)           += output
-DOC_EXAMPLES-$(CONFIG_TRANSCODE_AAC_EXAMPLE)    += transcode_aac
-ALL_DOC_EXAMPLES = avcodec filter_audio metadata output transcode_aac
->>>>>>> e7dfaf16
 
 all-$(CONFIG_DOC): doc
 
